name: verify-smoke

on:
  push:
  pull_request:

jobs:
  verify-smoke:
    runs-on: ubuntu-latest
    steps:
      - uses: actions/checkout@v4

      - uses: actions/setup-node@v4
        with:
          node-version: 20
<<<<<<< HEAD
          cache: npm

      - name: Check merge markers
        run: npm run check:merge-markers

      - name: Install
        run: npm ci

      - name: Lint
        run: npm run lint

      - name: Typecheck
        run: npm run typecheck

      - name: Test
        run: npm test

      - name: JUnit reporter
        run: npx tsx --test --test-reporter=junit "tests/**/*.test.ts" > junit.xml || true

      - name: Smoke
        run: npm run verify:smoke > smoke-report.json
=======
          cache: pnpm
      - run: pnpm install --frozen-lockfile=false
      - run: pnpm run lint
      - run: pnpm run typecheck
      - run: pnpm test
      - run: pnpm exec tsx --test --test-reporter=junit tests/fetchResults.test.ts tests/results.integration.test.ts > junit.xml
      - name: smoke
        run: pnpm run verify:smoke > smoke-report.json
>>>>>>> 26c64e83
        env:
          SUPABASE_URL: ${{ secrets.SUPABASE_URL }}
          SUPABASE_ANON_KEY: ${{ secrets.SUPABASE_ANON_KEY }}
          SMOKE_SESSION_ID: ${{ secrets.SMOKE_SESSION_ID }}
          SMOKE_SHARE_TOKEN: ${{ secrets.SMOKE_SHARE_TOKEN }}
        continue-on-error: ${{ github.event_name == 'pull_request' }}
<<<<<<< HEAD

=======
>>>>>>> 26c64e83
      - uses: actions/upload-artifact@v4
        if: always()
        with:
          name: coverage
          path: coverage
<<<<<<< HEAD

=======
>>>>>>> 26c64e83
      - uses: actions/upload-artifact@v4
        if: always()
        with:
          name: junit
          path: junit.xml
<<<<<<< HEAD

=======
>>>>>>> 26c64e83
      - uses: actions/upload-artifact@v4
        if: always()
        with:
          name: smoke-report
          path: smoke-report.json<|MERGE_RESOLUTION|>--- conflicted
+++ resolved
@@ -13,7 +13,6 @@
       - uses: actions/setup-node@v4
         with:
           node-version: 20
-<<<<<<< HEAD
           cache: npm
 
       - name: Check merge markers
@@ -31,49 +30,32 @@
       - name: Test
         run: npm test
 
+      # Generate a JUnit report even if tests failed
       - name: JUnit reporter
+        if: always()
         run: npx tsx --test --test-reporter=junit "tests/**/*.test.ts" > junit.xml || true
 
       - name: Smoke
         run: npm run verify:smoke > smoke-report.json
-=======
-          cache: pnpm
-      - run: pnpm install --frozen-lockfile=false
-      - run: pnpm run lint
-      - run: pnpm run typecheck
-      - run: pnpm test
-      - run: pnpm exec tsx --test --test-reporter=junit tests/fetchResults.test.ts tests/results.integration.test.ts > junit.xml
-      - name: smoke
-        run: pnpm run verify:smoke > smoke-report.json
->>>>>>> 26c64e83
         env:
           SUPABASE_URL: ${{ secrets.SUPABASE_URL }}
           SUPABASE_ANON_KEY: ${{ secrets.SUPABASE_ANON_KEY }}
           SMOKE_SESSION_ID: ${{ secrets.SMOKE_SESSION_ID }}
           SMOKE_SHARE_TOKEN: ${{ secrets.SMOKE_SHARE_TOKEN }}
         continue-on-error: ${{ github.event_name == 'pull_request' }}
-<<<<<<< HEAD
 
-=======
->>>>>>> 26c64e83
       - uses: actions/upload-artifact@v4
         if: always()
         with:
           name: coverage
           path: coverage
-<<<<<<< HEAD
 
-=======
->>>>>>> 26c64e83
       - uses: actions/upload-artifact@v4
         if: always()
         with:
           name: junit
           path: junit.xml
-<<<<<<< HEAD
 
-=======
->>>>>>> 26c64e83
       - uses: actions/upload-artifact@v4
         if: always()
         with:
