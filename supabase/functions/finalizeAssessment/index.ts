--- conflicted
+++ resolved
@@ -1,299 +1,113 @@
-import "jsr:@supabase/functions-js/edge-runtime.d.ts";
-import { createClient } from "https://esm.sh/@supabase/supabase-js@2";
-
-const url = Deno.env.get("SUPABASE_URL")!;
-const key = Deno.env.get("SUPABASE_SERVICE_ROLE_KEY")!;
-const supabase = createClient(url, key);
-
-const corsHeaders = {
-  'Access-Control-Allow-Origin': '*',
-  'Access-Control-Allow-Headers': 'authorization, x-client-info, apikey, content-type',
-  'Access-Control-Allow-Methods': 'POST, OPTIONS',
-  'Cache-Control': 'no-store'
-};
-
-const json = (body: any, status = 200) =>
-  new Response(JSON.stringify(body), {
-    status,
-    headers: { 
-      "Content-Type": "application/json", 
-      ...corsHeaders
-    },
-  });
-
-Deno.serve(async (req) => {
-  // Handle CORS preflight requests
-  if (req.method === 'OPTIONS') {
-    return new Response(null, { headers: corsHeaders })
-  }
-
-  try {
-    const { session_id, responses } = await req.json()
-    
-    if (!session_id) {
-      return new Response(
-        JSON.stringify({ ok: false, error: 'session_id is required' }),
-        { 
-          status: 400, 
-          headers: { ...corsHeaders, 'Content-Type': 'application/json' } 
-        }
-      )
-    }
-
-    console.log('finalizeAssessment called for session:', session_id, 'responses:', responses?.length || 0)
-
-    // Use the service role client defined at module level
-
-    // Check if profile already exists for this session
-    const { data: existingProfile } = await supabase
-      .from('profiles')
-      .select('*')
-      .eq('session_id', session_id)
-      .single()
-
-    if (existingProfile) {
-      console.log('Profile already exists for session:', session_id)
-
-      const shareToken = existingProfile.share_token || crypto.randomUUID()
-
-      const { data: sessionData } = await supabase
-        .from('assessment_sessions')
-        .update({
-          status: 'completed',
-          completed_at: new Date().toISOString(),
-          finalized_at: new Date().toISOString(),
-          completed_questions: responses?.length || existingProfile.fc_answered_ct || 0,
-          share_token: shareToken,
-          profile_id: existingProfile.id
-        })
-        .eq('id', session_id)
-        .select('share_token')
-        .single()
-
-      await supabase
-        .from('profiles')
-        .update({ share_token: shareToken })
-        .eq('id', existingProfile.id)
-
-      try {
-        supabase.functions.invoke('notify_admin', {
-          body: {
-            type: 'assessment_completed',
-            session_id,
-            share_token: shareToken
-          }
-        });
-      } catch (e) {
-        console.error('notify_admin failed (existingProfile):', e);
-      }
-
-      return new Response(
-        JSON.stringify({
-          ok: true,
-          status: 'success',
-          session_id,
-<<<<<<< HEAD
-          share_token: shareToken,
-          profile: { ...existingProfile, share_token: shareToken },
-          results_url: `${req.headers.get('origin') || 'https://prismassessment.com'}/results/${session_id}?t=${shareToken}`
-=======
-          share_token: sessionData?.share_token,
-          results_url: `${req.headers.get('origin') || 'https://prismassessment.com'}/results/${session_id}?t=${sessionData?.share_token}`
->>>>>>> 5eb1723d
-        }),
-        {
-          status: 200,
-          headers: { ...corsHeaders, 'Content-Type': 'application/json' }
-        }
-      )
-    }
-
-    // Fetch session data
-    const { data: sessionData, error: sessionError } = await supabase
-      .from('assessment_sessions')
-      .select('*')
-      .eq('id', session_id)
-      .single()
-
-    if (sessionError || !sessionData) {
-      console.error('Session not found:', sessionError)
-      return new Response(
-        JSON.stringify({ ok: false, error: 'Session not found' }),
-        { 
-          status: 404, 
-          headers: { ...corsHeaders, 'Content-Type': 'application/json' } 
-        }
-      )
-    }
-
-    console.log('Processing finalization for session:', session_id, 'using PRISM v1.2.1')
-
-    // First compute FC scores (if any)
-    try {
-      await supabase.functions.invoke('score_fc_session', { body: { session_id } });
-    } catch (e) {
-      console.error('score_fc_session failed:', e);
-    }
-
-    // Fetch normalized FC scores
-    let fc_scores: Record<string, number> | undefined = undefined;
-    try {
-      const { data: fcRow } = await supabase
-        .from('fc_scores')
-        .select('scores_json')
-        .eq('session_id', session_id)
-        .eq('version', 'v1.1')
-        .eq('fc_kind', 'functions')
-        .maybeSingle();
-      if (fcRow?.scores_json) fc_scores = fcRow.scores_json as Record<string, number>;
-    } catch (e) {
-      console.error('fc_scores fetch failed:', e);
-    }
-
-    // Invoke the score_prism function to compute results
-    console.log('Invoking score_prism function')
-    const { data: scoringResult, error: scoringError } = await supabase.functions.invoke('score_prism', {
-      body: { session_id, fc_scores }
-    })
-
-    if (scoringError) {
-      console.error('Scoring function error:', scoringError)
-      return new Response(
-        JSON.stringify({ 
-          ok: false, 
-          error: `Scoring failed: ${scoringError.message}` 
-        }),
-        { 
-          status: 422, 
-          headers: { ...corsHeaders, 'Content-Type': 'application/json' } 
-        }
-      )
-    }
-
-    // Handle different scoring result shapes - be tolerant to maintenance mode and various formats
-    const isValidResult = (scoringResult?.status === 'success') || (scoringResult?.ok === true);
-    const hasProfile = scoringResult?.profile;
-    
-    // Handle maintenance mode gracefully
-    if (scoringResult?.status === 'maintenance') {
-      console.error('PRISM scoring is in maintenance mode:', scoringResult.message)
-      return new Response(
-        JSON.stringify({ 
-          ok: false, 
-          error: `Assessment system is temporarily unavailable: ${scoringResult.message || 'Maintenance mode'}` 
-        }),
-        { 
-          status: 503, 
-          headers: { ...corsHeaders, 'Content-Type': 'application/json' } 
-        }
-      )
-    }
-    
-    if (!isValidResult || !hasProfile) {
-      console.error('Invalid scoring result shape:', JSON.stringify(scoringResult, null, 2))
-      return new Response(
-        JSON.stringify({ 
-          ok: false, 
-          error: `Invalid scoring result: ${scoringResult?.error || scoringResult?.message || 'Unknown error'}` 
-        }),
-        { 
-          status: 422, 
-          headers: { ...corsHeaders, 'Content-Type': 'application/json' } 
-        }
-      )
-    }
-
-    // Update session as completed with share token
-    const shareToken = sessionData.share_token || crypto.randomUUID()
-
-    const profilePayload = { ...scoringResult.profile, share_token: shareToken }
-
-    const { data: upsertedProfile, error: upsertError } = await supabase
-      .from('profiles')
-      .upsert(profilePayload, { onConflict: 'session_id', ignoreDuplicates: false })
-      .select('id')
-      .single()
-    if (upsertError) {
-      console.error('Profile upsert error:', upsertError)
-      return new Response(
-        JSON.stringify({ ok: false, error: `Failed to save profile: ${upsertError.message}` }),
-        { status: 500, headers: { ...corsHeaders, 'Content-Type': 'application/json' } },
-      )
-    }
-
-    const { error: sessionUpdateError } = await supabase
-      .from('assessment_sessions')
-      .update({
-        status: 'completed',
-        completed_at: new Date().toISOString(),
-        finalized_at: new Date().toISOString(),
-        completed_questions: responses?.length || scoringResult.profile?.fc_answered_ct || 0,
-        share_token: shareToken,
-        profile_id: upsertedProfile?.id || sessionData.profile_id
-      })
-      .eq('id', session_id)
-
-    if (sessionUpdateError) {
-      console.error('Session update error:', sessionUpdateError)
-      return new Response(
-        JSON.stringify({
-          ok: false,
-          error: `Failed to update session: ${sessionUpdateError.message}`
-        }),
-        {
-          status: 500,
-          headers: { ...corsHeaders, 'Content-Type': 'application/json' }
-        }
-      )
-    }
-
-    console.log(`evt:finalize_results,session_id:${session_id},version:${scoringResult?.profile?.version},input_hash:${scoringResult?.input_hash},fc_present:${scoringResult?.fc_source === 'session'}`)
-
-    console.log('Assessment finalized successfully for session:', session_id)
-
-    const resultsUrl = `${req.headers.get('origin') || 'https://prismassessment.com'}/results/${session_id}?t=${shareToken}`
-
-    try {
-      supabase.functions.invoke('notify_admin', {
-        body: {
-          type: 'assessment_completed',
-          session_id,
-          share_token: shareToken
-        }
-      })
-    } catch (e) {
-      console.error('notify_admin failed:', e)
-    }
-
-    return new Response(
-      JSON.stringify({
-        ok: true,
-        status: 'success',
-        session_id,
-        share_token: shareToken,
-<<<<<<< HEAD
-        profile: { ...scoringResult.profile, id: upsertedProfile?.id, share_token: shareToken },
-=======
->>>>>>> 5eb1723d
-        results_url: resultsUrl
-      }),
-      {
-        status: 200,
-        headers: { ...corsHeaders, 'Content-Type': 'application/json' }
-      }
-    )
-
-  } catch (error) {
-    console.error('Error in finalizeAssessment:', error)
-    return new Response(
-      JSON.stringify({ 
-        ok: false, 
-        error: error.message || 'Internal server error' 
-      }),
-      { 
-        status: 500, 
-        headers: { ...corsHeaders, 'Content-Type': 'application/json' } 
-      }
-    )
-  }
-})+diff --git a/supabase/functions/finalizeAssessment/index.ts b/supabase/functions/finalizeAssessment/index.ts
+--- a/supabase/functions/finalizeAssessment/index.ts
++++ b/supabase/functions/finalizeAssessment/index.ts
+@@ -70,38 +70,36 @@
+     // Check if profile already exists for this session
+     const { data: existingProfile } = await supabase
+       .from('profiles')
+       .select('*')
+       .eq('session_id', session_id)
+       .single()
+ 
+     if (existingProfile) {
+       console.log('Profile already exists for session:', session_id)
+ 
+-      const shareToken = existingProfile.share_token || crypto.randomUUID()
+-
+-      const { data: sessionData } = await supabase
++      const shareToken = existingProfile.share_token || crypto.randomUUID();
++
++      const { data: sessionData } = await supabase
+         .from('assessment_sessions')
+         .update({
+           status: 'completed',
+           completed_at: new Date().toISOString(),
+           finalized_at: new Date().toISOString(),
+           completed_questions: responses?.length || existingProfile.fc_answered_ct || 0,
+           share_token: shareToken,
+           profile_id: existingProfile.id
+         })
+         .eq('id', session_id)
+         .select('share_token')
+         .single()
+ 
+       await supabase
+         .from('profiles')
+-        .update({ share_token: shareToken })
+-        .eq('id', existingProfile.id)
++        .update({ share_token: shareToken })
++        .eq('id', existingProfile.id)
+ 
+       try {
+         supabase.functions.invoke('notify_admin', {
+           body: {
+             type: 'assessment_completed',
+             session_id,
+             share_token: shareToken
+           }
+         });
+       } catch (e) {
+         console.error('notify_admin failed (existingProfile):', e);
+       }
+ 
+-      return new Response(
+-        JSON.stringify({
+-          ok: true,
+-          status: 'success',
+-          session_id,
+-          share_token: sessionData?.share_token,
+-          results_url: `${req.headers.get('origin') || 'https://prismassessment.com'}/results/${session_id}?t=${sessionData?.share_token}`
+-        }),
+-        {
+-          status: 200,
+-          headers: { ...corsHeaders, 'Content-Type': 'application/json' }
+-        }
+-      )
++      return json({
++        ok: true,
++        status: 'success',
++        session_id,
++        share_token: shareToken,
++        profile: { ...existingProfile, share_token: shareToken },
++        results_url: `${req.headers.get('origin') || 'https://prismassessment.com'}/results/${session_id}?t=${shareToken}`
++      }, 200);
+     }
+@@ -230,16 +228,14 @@
+ 
+     console.log('Assessment finalized successfully for session:', session_id)
+ 
+     const resultsUrl = `${req.headers.get('origin') || 'https://prismassessment.com'}/results/${session_id}?t=${shareToken}`
+ 
+     try {
+       supabase.functions.invoke('notify_admin', {
+         body: {
+           type: 'assessment_completed',
+           session_id,
+           share_token: shareToken
+         }
+       })
+     } catch (e) {
+       console.error('notify_admin failed:', e)
+     }
+ 
+-    return new Response(
+-      JSON.stringify({
+-        ok: true,
+-        status: 'success',
+-        session_id,
+-        share_token: shareToken,
+-        results_url: resultsUrl
+-      }),
+-      {
+-        status: 200,
+-        headers: { ...corsHeaders, 'Content-Type': 'application/json' }
+-      }
+-    )
++    return json({
++      ok: true,
++      status: 'success',
++      session_id,
++      share_token: shareToken,
++      profile: { ...scoringResult.profile, id: upsertedProfile?.id, share_token: shareToken },
++      results_url: resultsUrl
++    }, 200);