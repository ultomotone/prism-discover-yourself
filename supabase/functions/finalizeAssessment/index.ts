import "jsr:@supabase/functions-js/edge-runtime.d.ts";
import { createClient } from "https://esm.sh/@supabase/supabase-js@2";

const url = Deno.env.get("SUPABASE_URL")!;
const key = Deno.env.get("SUPABASE_SERVICE_ROLE_KEY")!;
const supabase = createClient(url, key);

const corsHeaders = {
  'Access-Control-Allow-Origin': '*',
  'Access-Control-Allow-Headers': 'authorization, x-client-info, apikey, content-type',
  'Access-Control-Allow-Methods': 'POST, OPTIONS',
  'Cache-Control': 'no-store'
};

const json = (body: any, status = 200) =>
  new Response(JSON.stringify(body), {
    status,
    headers: { 
      "Content-Type": "application/json", 
      ...corsHeaders
    },
  });

Deno.serve(async (req) => {
  // Handle CORS preflight requests
  if (req.method === 'OPTIONS') {
    return new Response(null, { headers: corsHeaders })
  }

  try {
    const { session_id, responses } = await req.json()
    
    if (!session_id) {
      return new Response(
        JSON.stringify({ ok: false, error: 'session_id is required' }),
        { 
          status: 400, 
          headers: { ...corsHeaders, 'Content-Type': 'application/json' } 
        }
      )
    }

    console.log('finalizeAssessment called for session:', session_id, 'responses:', responses?.length || 0)

    // Use the service role client defined at module level

    // Check if profile already exists for this session
    const { data: existingProfile } = await supabase
      .from('profiles')
      .select('*')
      .eq('session_id', session_id)
      .single()

    if (existingProfile) {
      console.log('Profile already exists for session:', session_id)

      const shareToken = existingProfile.share_token || crypto.randomUUID()

      const { data: sessionData } = await supabase
        .from('assessment_sessions')
        .update({
          status: 'completed',
          completed_at: new Date().toISOString(),
          finalized_at: new Date().toISOString(),
          completed_questions: responses?.length || existingProfile.fc_answered_ct || 0,
          share_token: shareToken,
          profile_id: existingProfile.id
        })
        .eq('id', session_id)
        .select('share_token')
        .single()

      await supabase
        .from('profiles')
        .update({ share_token: shareToken })
        .eq('id', existingProfile.id)

      try {
        supabase.functions.invoke('notify_admin', {
          body: {
            type: 'assessment_completed',
            session_id,
            share_token: shareToken
          }
        });
      } catch (e) {
        console.error('notify_admin failed (existingProfile):', e);
      }

      return new Response(
        JSON.stringify({
          ok: true,
          status: 'success',
          session_id,
<<<<<<< HEAD
          share_token: shareToken,
          profile: { ...existingProfile, share_token: shareToken },
          results_url: `${req.headers.get('origin') || 'https://prismassessment.com'}/results/${session_id}?t=${shareToken}`
=======
          share_token: sessionData?.share_token,
          results_url: `${req.headers.get('origin') || 'https://prismassessment.com'}/results/${session_id}?t=${sessionData?.share_token}`
>>>>>>> 88af383b
        }),
        {
          status: 200,
          headers: { ...corsHeaders, 'Content-Type': 'application/json' }
        }
      )
    }

    // Fetch session data
    const { data: sessionData, error: sessionError } = await supabase
      .from('assessment_sessions')
      .select('*')
      .eq('id', session_id)
      .single()

    if (sessionError || !sessionData) {
      console.error('Session not found:', sessionError)
      return new Response(
        JSON.stringify({ ok: false, error: 'Session not found' }),
        { 
          status: 404, 
          headers: { ...corsHeaders, 'Content-Type': 'application/json' } 
        }
      )
    }

    console.log('Processing finalization for session:', session_id, 'using PRISM v1.2.1')

    // First compute FC scores (if any)
    try {
      await supabase.functions.invoke('score_fc_session', { body: { session_id } });
    } catch (e) {
      console.error('score_fc_session failed:', e);
    }

    // Fetch normalized FC scores
    let fc_scores: Record<string, number> | undefined = undefined;
    try {
      const { data: fcRow } = await supabase
        .from('fc_scores')
        .select('scores_json')
        .eq('session_id', session_id)
        .eq('version', 'v1.1')
        .eq('fc_kind', 'functions')
        .maybeSingle();
      if (fcRow?.scores_json) fc_scores = fcRow.scores_json as Record<string, number>;
    } catch (e) {
      console.error('fc_scores fetch failed:', e);
    }

    // Invoke the score_prism function to compute results
    console.log('Invoking score_prism function')
    const { data: scoringResult, error: scoringError } = await supabase.functions.invoke('score_prism', {
      body: { session_id, fc_scores }
    })

    if (scoringError) {
      console.error('Scoring function error:', scoringError)
      return new Response(
        JSON.stringify({ 
          ok: false, 
          error: `Scoring failed: ${scoringError.message}` 
        }),
        { 
          status: 422, 
          headers: { ...corsHeaders, 'Content-Type': 'application/json' } 
        }
      )
    }

    // Handle different scoring result shapes - be tolerant to maintenance mode and various formats
    const isValidResult = (scoringResult?.status === 'success') || (scoringResult?.ok === true);
    const hasProfile = scoringResult?.profile;
    
    // Handle maintenance mode gracefully
    if (scoringResult?.status === 'maintenance') {
      console.error('PRISM scoring is in maintenance mode:', scoringResult.message)
      return new Response(
        JSON.stringify({ 
          ok: false, 
          error: `Assessment system is temporarily unavailable: ${scoringResult.message || 'Maintenance mode'}` 
        }),
        { 
          status: 503, 
          headers: { ...corsHeaders, 'Content-Type': 'application/json' } 
        }
      )
    }
    
    if (!isValidResult || !hasProfile) {
      console.error('Invalid scoring result shape:', JSON.stringify(scoringResult, null, 2))
      return new Response(
        JSON.stringify({ 
          ok: false, 
          error: `Invalid scoring result: ${scoringResult?.error || scoringResult?.message || 'Unknown error'}` 
        }),
        { 
          status: 422, 
          headers: { ...corsHeaders, 'Content-Type': 'application/json' } 
        }
      )
    }

    // Update session as completed with share token
    const shareToken = sessionData.share_token || crypto.randomUUID()

    const profilePayload = { ...scoringResult.profile, share_token: shareToken }

    const { data: upsertedProfile, error: upsertError } = await supabase
      .from('profiles')
      .upsert(profilePayload, { onConflict: 'session_id', ignoreDuplicates: false })
      .select('id')
      .single()
    if (upsertError) {
      console.error('Profile upsert error:', upsertError)
      return new Response(
        JSON.stringify({ ok: false, error: `Failed to save profile: ${upsertError.message}` }),
        { status: 500, headers: { ...corsHeaders, 'Content-Type': 'application/json' } },
      )
    }

    const { error: sessionUpdateError } = await supabase
      .from('assessment_sessions')
      .update({
        status: 'completed',
        completed_at: new Date().toISOString(),
        finalized_at: new Date().toISOString(),
        completed_questions: responses?.length || scoringResult.profile?.fc_answered_ct || 0,
        share_token: shareToken,
        profile_id: upsertedProfile?.id || sessionData.profile_id
      })
      .eq('id', session_id)

    if (sessionUpdateError) {
      console.error('Session update error:', sessionUpdateError)
      return new Response(
        JSON.stringify({
          ok: false,
          error: `Failed to update session: ${sessionUpdateError.message}`
        }),
        {
          status: 500,
          headers: { ...corsHeaders, 'Content-Type': 'application/json' }
        }
      )
    }

    console.log(`evt:finalize_results,session_id:${session_id},version:${scoringResult?.profile?.version},input_hash:${scoringResult?.input_hash},fc_present:${scoringResult?.fc_source === 'session'}`)

    console.log('Assessment finalized successfully for session:', session_id)

    const resultsUrl = `${req.headers.get('origin') || 'https://prismassessment.com'}/results/${session_id}?t=${shareToken}`

    try {
      supabase.functions.invoke('notify_admin', {
        body: {
          type: 'assessment_completed',
          session_id,
          share_token: shareToken
        }
      })
    } catch (e) {
      console.error('notify_admin failed:', e)
    }

    return new Response(
      JSON.stringify({
        ok: true,
        status: 'success',
        session_id,
        share_token: shareToken,
<<<<<<< HEAD
        profile: { ...scoringResult.profile, id: upsertedProfile?.id, share_token: shareToken },
=======
>>>>>>> 88af383b
        results_url: resultsUrl
      }),
      {
        status: 200,
        headers: { ...corsHeaders, 'Content-Type': 'application/json' }
      }
    )

  } catch (error) {
    console.error('Error in finalizeAssessment:', error)
    return new Response(
      JSON.stringify({ 
        ok: false, 
        error: error.message || 'Internal server error' 
      }),
      { 
        status: 500, 
        headers: { ...corsHeaders, 'Content-Type': 'application/json' } 
      }
    )
  }
})<|MERGE_RESOLUTION|>--- conflicted
+++ resolved
@@ -15,8 +15,8 @@
 const json = (body: any, status = 200) =>
   new Response(JSON.stringify(body), {
     status,
-    headers: { 
-      "Content-Type": "application/json", 
+    headers: {
+      "Content-Type": "application/json",
       ...corsHeaders
     },
   });
@@ -28,33 +28,25 @@
   }
 
   try {
-    const { session_id, responses } = await req.json()
-    
+    const { session_id, responses } = await req.json();
+
     if (!session_id) {
-      return new Response(
-        JSON.stringify({ ok: false, error: 'session_id is required' }),
-        { 
-          status: 400, 
-          headers: { ...corsHeaders, 'Content-Type': 'application/json' } 
-        }
-      )
-    }
-
-    console.log('finalizeAssessment called for session:', session_id, 'responses:', responses?.length || 0)
-
-    // Use the service role client defined at module level
+      return json({ ok: false, error: 'session_id is required' }, 400);
+    }
+
+    console.log('finalizeAssessment called for session:', session_id, 'responses:', responses?.length || 0);
 
     // Check if profile already exists for this session
     const { data: existingProfile } = await supabase
       .from('profiles')
       .select('*')
       .eq('session_id', session_id)
-      .single()
+      .single();
 
     if (existingProfile) {
-      console.log('Profile already exists for session:', session_id)
-
-      const shareToken = existingProfile.share_token || crypto.randomUUID()
+      console.log('Profile already exists for session:', session_id);
+
+      const shareToken = existingProfile.share_token || crypto.randomUUID();
 
       const { data: sessionData } = await supabase
         .from('assessment_sessions')
@@ -68,12 +60,12 @@
         })
         .eq('id', session_id)
         .select('share_token')
-        .single()
+        .single();
 
       await supabase
         .from('profiles')
         .update({ share_token: shareToken })
-        .eq('id', existingProfile.id)
+        .eq('id', existingProfile.id);
 
       try {
         supabase.functions.invoke('notify_admin', {
@@ -87,25 +79,14 @@
         console.error('notify_admin failed (existingProfile):', e);
       }
 
-      return new Response(
-        JSON.stringify({
-          ok: true,
-          status: 'success',
-          session_id,
-<<<<<<< HEAD
-          share_token: shareToken,
-          profile: { ...existingProfile, share_token: shareToken },
-          results_url: `${req.headers.get('origin') || 'https://prismassessment.com'}/results/${session_id}?t=${shareToken}`
-=======
-          share_token: sessionData?.share_token,
-          results_url: `${req.headers.get('origin') || 'https://prismassessment.com'}/results/${session_id}?t=${sessionData?.share_token}`
->>>>>>> 88af383b
-        }),
-        {
-          status: 200,
-          headers: { ...corsHeaders, 'Content-Type': 'application/json' }
-        }
-      )
+      return json({
+        ok: true,
+        status: 'success',
+        session_id,
+        share_token: shareToken,
+        profile: { ...existingProfile, share_token: shareToken },
+        results_url: `${req.headers.get('origin') || 'https://prismassessment.com'}/results/${session_id}?t=${shareToken}`
+      }, 200);
     }
 
     // Fetch session data
@@ -113,20 +94,14 @@
       .from('assessment_sessions')
       .select('*')
       .eq('id', session_id)
-      .single()
+      .single();
 
     if (sessionError || !sessionData) {
-      console.error('Session not found:', sessionError)
-      return new Response(
-        JSON.stringify({ ok: false, error: 'Session not found' }),
-        { 
-          status: 404, 
-          headers: { ...corsHeaders, 'Content-Type': 'application/json' } 
-        }
-      )
-    }
-
-    console.log('Processing finalization for session:', session_id, 'using PRISM v1.2.1')
+      console.error('Session not found:', sessionError);
+      return json({ ok: false, error: 'Session not found' }, 404);
+    }
+
+    console.log('Processing finalization for session:', session_id, 'using PRISM v1.2.1');
 
     // First compute FC scores (if any)
     try {
@@ -151,74 +126,51 @@
     }
 
     // Invoke the score_prism function to compute results
-    console.log('Invoking score_prism function')
+    console.log('Invoking score_prism function');
     const { data: scoringResult, error: scoringError } = await supabase.functions.invoke('score_prism', {
       body: { session_id, fc_scores }
-    })
+    });
 
     if (scoringError) {
-      console.error('Scoring function error:', scoringError)
-      return new Response(
-        JSON.stringify({ 
-          ok: false, 
-          error: `Scoring failed: ${scoringError.message}` 
-        }),
-        { 
-          status: 422, 
-          headers: { ...corsHeaders, 'Content-Type': 'application/json' } 
-        }
-      )
+      console.error('Scoring function error:', scoringError);
+      return json({ ok: false, error: `Scoring failed: ${scoringError.message}` }, 422);
     }
 
     // Handle different scoring result shapes - be tolerant to maintenance mode and various formats
     const isValidResult = (scoringResult?.status === 'success') || (scoringResult?.ok === true);
     const hasProfile = scoringResult?.profile;
-    
+
     // Handle maintenance mode gracefully
     if (scoringResult?.status === 'maintenance') {
-      console.error('PRISM scoring is in maintenance mode:', scoringResult.message)
-      return new Response(
-        JSON.stringify({ 
-          ok: false, 
-          error: `Assessment system is temporarily unavailable: ${scoringResult.message || 'Maintenance mode'}` 
-        }),
-        { 
-          status: 503, 
-          headers: { ...corsHeaders, 'Content-Type': 'application/json' } 
-        }
-      )
-    }
-    
+      console.error('PRISM scoring is in maintenance mode:', scoringResult.message);
+      return json({
+        ok: false,
+        error: `Assessment system is temporarily unavailable: ${scoringResult.message || 'Maintenance mode'}`
+      }, 503);
+    }
+
     if (!isValidResult || !hasProfile) {
-      console.error('Invalid scoring result shape:', JSON.stringify(scoringResult, null, 2))
-      return new Response(
-        JSON.stringify({ 
-          ok: false, 
-          error: `Invalid scoring result: ${scoringResult?.error || scoringResult?.message || 'Unknown error'}` 
-        }),
-        { 
-          status: 422, 
-          headers: { ...corsHeaders, 'Content-Type': 'application/json' } 
-        }
-      )
+      console.error('Invalid scoring result shape:', JSON.stringify(scoringResult, null, 2));
+      return json({
+        ok: false,
+        error: `Invalid scoring result: ${scoringResult?.error || scoringResult?.message || 'Unknown error'}`
+      }, 422);
     }
 
     // Update session as completed with share token
-    const shareToken = sessionData.share_token || crypto.randomUUID()
-
-    const profilePayload = { ...scoringResult.profile, share_token: shareToken }
+    const shareToken = sessionData.share_token || crypto.randomUUID();
+
+    const profilePayload = { ...scoringResult.profile, share_token: shareToken };
 
     const { data: upsertedProfile, error: upsertError } = await supabase
       .from('profiles')
       .upsert(profilePayload, { onConflict: 'session_id', ignoreDuplicates: false })
       .select('id')
-      .single()
+      .single();
+
     if (upsertError) {
-      console.error('Profile upsert error:', upsertError)
-      return new Response(
-        JSON.stringify({ ok: false, error: `Failed to save profile: ${upsertError.message}` }),
-        { status: 500, headers: { ...corsHeaders, 'Content-Type': 'application/json' } },
-      )
+      console.error('Profile upsert error:', upsertError);
+      return json({ ok: false, error: `Failed to save profile: ${upsertError.message}` }, 500);
     }
 
     const { error: sessionUpdateError } = await supabase
@@ -231,27 +183,24 @@
         share_token: shareToken,
         profile_id: upsertedProfile?.id || sessionData.profile_id
       })
-      .eq('id', session_id)
+      .eq('id', session_id);
 
     if (sessionUpdateError) {
-      console.error('Session update error:', sessionUpdateError)
-      return new Response(
-        JSON.stringify({
-          ok: false,
-          error: `Failed to update session: ${sessionUpdateError.message}`
-        }),
-        {
-          status: 500,
-          headers: { ...corsHeaders, 'Content-Type': 'application/json' }
-        }
-      )
-    }
-
-    console.log(`evt:finalize_results,session_id:${session_id},version:${scoringResult?.profile?.version},input_hash:${scoringResult?.input_hash},fc_present:${scoringResult?.fc_source === 'session'}`)
-
-    console.log('Assessment finalized successfully for session:', session_id)
-
-    const resultsUrl = `${req.headers.get('origin') || 'https://prismassessment.com'}/results/${session_id}?t=${shareToken}`
+      console.error('Session update error:', sessionUpdateError);
+      return json({ ok: false, error: `Failed to update session: ${sessionUpdateError.message}` }, 500);
+    }
+
+    console.log(
+      `evt:finalize_results,session_id:${session_id},` +
+      `version:${scoringResult?.profile?.version},` +
+      `input_hash:${scoringResult?.input_hash},` +
+      `fc_present:${scoringResult?.fc_source === 'session'}`
+    );
+
+    console.log('Assessment finalized successfully for session:', session_id);
+
+    const resultsUrl =
+      `${req.headers.get('origin') || 'https://prismassessment.com'}/results/${session_id}?t=${shareToken}`;
 
     try {
       supabase.functions.invoke('notify_admin', {
@@ -260,40 +209,22 @@
           session_id,
           share_token: shareToken
         }
-      })
+      });
     } catch (e) {
-      console.error('notify_admin failed:', e)
-    }
-
-    return new Response(
-      JSON.stringify({
-        ok: true,
-        status: 'success',
-        session_id,
-        share_token: shareToken,
-<<<<<<< HEAD
-        profile: { ...scoringResult.profile, id: upsertedProfile?.id, share_token: shareToken },
-=======
->>>>>>> 88af383b
-        results_url: resultsUrl
-      }),
-      {
-        status: 200,
-        headers: { ...corsHeaders, 'Content-Type': 'application/json' }
-      }
-    )
-
-  } catch (error) {
-    console.error('Error in finalizeAssessment:', error)
-    return new Response(
-      JSON.stringify({ 
-        ok: false, 
-        error: error.message || 'Internal server error' 
-      }),
-      { 
-        status: 500, 
-        headers: { ...corsHeaders, 'Content-Type': 'application/json' } 
-      }
-    )
+      console.error('notify_admin failed:', e);
+    }
+
+    return json({
+      ok: true,
+      status: 'success',
+      session_id,
+      share_token: shareToken,
+      profile: { ...scoringResult.profile, id: upsertedProfile?.id, share_token: shareToken },
+      results_url: resultsUrl
+    }, 200);
+
+  } catch (error: any) {
+    console.error('Error in finalizeAssessment:', error);
+    return json({ ok: false, error: error?.message || 'Internal server error' }, 500);
   }
-})+});