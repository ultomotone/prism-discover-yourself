import { createClient } from "npm:@supabase/supabase-js@2";
import postgres from "npm:postgres@3.4.3";
import { z } from "npm:zod@3.25.76";

const URL = Deno.env.get('SUPABASE_URL')!;
const SRK = Deno.env.get('SUPABASE_SERVICE_ROLE_KEY')!;
const DB_URL = Deno.env.get('SUPABASE_DB_URL')!;
const VERSION = Deno.env.get('SCORING_VERSION') ?? 'vX';

const corsHeaders = {
  'Access-Control-Allow-Origin': '*',
  'Access-Control-Allow-Methods': 'POST, OPTIONS',
  'Access-Control-Allow-Headers': 'Content-Type, Authorization'
};

console.info('Recompute profiles server started');

interface ProcessResult {
  session: string;
  ok: boolean;
  error?: string;
  profileId?: string;
  dryRun?: boolean;
}

Deno.serve(async (req: Request): Promise<Response> => {
  if (req.method === 'OPTIONS') {
    return new Response(null, { status: 204, headers: corsHeaders });
  }

  try {
    const body = await req.json().catch(() => ({}));
    const parsed = z.object({
      sessionId: z.string().uuid().optional(),
      dryRun: z.boolean().optional()
    }).safeParse(body);

    if (!parsed.success) {
      return new Response(
        JSON.stringify({ error: 'invalid_body', detail: parsed.error.message }),
        { status: 400, headers: { ...corsHeaders, 'Content-Type': 'application/json' } }
      );
    }

    const { sessionId, dryRun = false } = parsed.data;
    const admin = createClient(
      URL,
      SRK,
      {
        global: { headers: { Prefer: 'tx=commit' } }
      }
    );

<<<<<<< HEAD
    const sql = postgres(DB_URL, { prepare: false });
=======
    const rpcUrl = `${URL}/rest/v1/rpc/admin_recompute_profile`;
>>>>>>> 4961b9ba

    const targetsQuery = admin
      .from('assessment_sessions')
      .select('id')
      .in('status', ['completed'])
      .order('created_at', { ascending: false })
      .limit(2000);

    const { data: targetData, error: targetError } = sessionId
      ? { data: [{ id: sessionId }], error: null }
      : await targetsQuery;

    if (targetError) {
      console.error('Target query error:', targetError);
      return new Response(
        JSON.stringify({ error: 'target_query_failed', detail: targetError?.message ?? 'unknown' }),
        { status: 500, headers: { ...corsHeaders, 'Content-Type': 'application/json' } }
      );
    }

    const targets: Array<{ id: string }> = targetData ?? [];

    const processTarget = async (t: { id: string }): Promise<ProcessResult | null> => {
      if (!t?.id) return null;

      if (!dryRun) {
<<<<<<< HEAD
        try {
          const rows = await sql<{ id: string }[]>`
            select id from admin_recompute_profile(${t.id}::uuid, ${VERSION});
          `;
          return {
            session: t.id,
            ok: true,
            profileId: rows[0]?.id
          };
        } catch (err) {
          return { session: t.id, ok: false, error: (err as Error).message };
        }
=======
        const response = await fetch(rpcUrl, {
          method: 'POST',
          headers: {
            'Content-Type': 'application/json',
            apikey: SRK,
            Authorization: `Bearer ${SRK}`,
            Prefer: 'tx=commit'
          },
          body: JSON.stringify({
            p_session_id: t.id,
            p_version: VERSION
          })
        });

        if (!response.ok) {
          const err = await response.json().catch(() => ({ message: response.statusText }));
          return { session: t.id, ok: false, error: err?.message ?? 'unknown' };
        }

        const data = await response.json().catch(() => undefined);

        return {
          session: t.id,
          ok: true,
          profileId: data?.[0]?.id
        };
>>>>>>> 4961b9ba
      }

      return { session: t.id, ok: true, dryRun: true };
    };

    const batchSize = 10;
    const results: ProcessResult[] = [];

    for (let i = 0; i < targets.length; i += batchSize) {
      const batch = targets.slice(i, i + batchSize);
      const batchResults = await Promise.all(batch.map(processTarget));
      results.push(...batchResults.filter((r): r is ProcessResult => Boolean(r)));
    }

    await sql.end();

    return new Response(
      JSON.stringify({
        count: results.length,
        version: VERSION,
        results
      }),
      {
        status: 200,
        headers: { ...corsHeaders, 'Content-Type': 'application/json', 'Connection': 'keep-alive' }
      }
    );
  } catch (e) {
    console.error('Error in recompute-profiles:', e);
    return new Response(
      JSON.stringify({ error: 'internal', detail: (e as Error)?.message ?? 'unknown' }),
      { status: 500, headers: { ...corsHeaders, 'Content-Type': 'application/json' } }
    );
  }
});
<|MERGE_RESOLUTION|>--- conflicted
+++ resolved
@@ -2,18 +2,18 @@
 import postgres from "npm:postgres@3.4.3";
 import { z } from "npm:zod@3.25.76";
 
-const URL = Deno.env.get('SUPABASE_URL')!;
-const SRK = Deno.env.get('SUPABASE_SERVICE_ROLE_KEY')!;
-const DB_URL = Deno.env.get('SUPABASE_DB_URL')!;
-const VERSION = Deno.env.get('SCORING_VERSION') ?? 'vX';
+const URL   = Deno.env.get("SUPABASE_URL")!;
+const SRK   = Deno.env.get("SUPABASE_SERVICE_ROLE_KEY")!;
+const DB_URL = Deno.env.get("SUPABASE_DB_URL")!; // e.g. postgresql://postgres:...@db.<ref>.supabase.co:5432/postgres
+const VERSION = Deno.env.get("SCORING_VERSION") ?? "vX";
 
 const corsHeaders = {
-  'Access-Control-Allow-Origin': '*',
-  'Access-Control-Allow-Methods': 'POST, OPTIONS',
-  'Access-Control-Allow-Headers': 'Content-Type, Authorization'
+  "Access-Control-Allow-Origin": "*",
+  "Access-Control-Allow-Methods": "POST, OPTIONS",
+  "Access-Control-Allow-Headers": "authorization, x-client-info, apikey, content-type"
 };
 
-console.info('Recompute profiles server started');
+console.info("recompute-profiles: server started");
 
 interface ProcessResult {
   session: string;
@@ -24,7 +24,7 @@
 }
 
 Deno.serve(async (req: Request): Promise<Response> => {
-  if (req.method === 'OPTIONS') {
+  if (req.method === "OPTIONS") {
     return new Response(null, { status: 204, headers: corsHeaders });
   }
 
@@ -37,31 +37,29 @@
 
     if (!parsed.success) {
       return new Response(
-        JSON.stringify({ error: 'invalid_body', detail: parsed.error.message }),
-        { status: 400, headers: { ...corsHeaders, 'Content-Type': 'application/json' } }
+        JSON.stringify({ error: "invalid_body", detail: parsed.error.message }),
+        { status: 400, headers: { ...corsHeaders, "Content-Type": "application/json" } }
       );
     }
 
     const { sessionId, dryRun = false } = parsed.data;
-    const admin = createClient(
-      URL,
-      SRK,
-      {
-        global: { headers: { Prefer: 'tx=commit' } }
-      }
-    );
 
-<<<<<<< HEAD
-    const sql = postgres(DB_URL, { prepare: false });
-=======
-    const rpcUrl = `${URL}/rest/v1/rpc/admin_recompute_profile`;
->>>>>>> 4961b9ba
+    // Supabase admin client (used only to find targets)
+    const admin = createClient(URL, SRK, {
+      global: { headers: { Prefer: "tx=commit" } } // force commit for writes if PostgREST is used elsewhere
+    });
 
+    // Direct Postgres connection for running the admin function (bypasses PostgREST read-only paths)
+    const sql = !dryRun
+      ? postgres(DB_URL, { prepare: false })
+      : null;
+
+    // Build target list
     const targetsQuery = admin
-      .from('assessment_sessions')
-      .select('id')
-      .in('status', ['completed'])
-      .order('created_at', { ascending: false })
+      .from("assessment_sessions")
+      .select("id")
+      .in("status", ["completed"])
+      .order("created_at", { ascending: false })
       .limit(2000);
 
     const { data: targetData, error: targetError } = sessionId
@@ -69,10 +67,10 @@
       : await targetsQuery;
 
     if (targetError) {
-      console.error('Target query error:', targetError);
+      console.error("Target query error:", targetError);
       return new Response(
-        JSON.stringify({ error: 'target_query_failed', detail: targetError?.message ?? 'unknown' }),
-        { status: 500, headers: { ...corsHeaders, 'Content-Type': 'application/json' } }
+        JSON.stringify({ error: "target_query_failed", detail: targetError?.message ?? "unknown" }),
+        { status: 500, headers: { ...corsHeaders, "Content-Type": "application/json" } }
       );
     }
 
@@ -82,47 +80,17 @@
       if (!t?.id) return null;
 
       if (!dryRun) {
-<<<<<<< HEAD
         try {
-          const rows = await sql<{ id: string }[]>`
-            select id from admin_recompute_profile(${t.id}::uuid, ${VERSION});
+          // Call the DB function directly; returns the (re)computed profile id
+          // Adjust the select list if your function returns different columns.
+          const rows = await sql!<{ id: string }[]>`
+            select id
+            from admin_recompute_profile(${t.id}::uuid, ${VERSION});
           `;
-          return {
-            session: t.id,
-            ok: true,
-            profileId: rows[0]?.id
-          };
+          return { session: t.id, ok: true, profileId: rows?.[0]?.id };
         } catch (err) {
-          return { session: t.id, ok: false, error: (err as Error).message };
+          return { session: t.id, ok: false, error: (err as Error)?.message ?? "unknown" };
         }
-=======
-        const response = await fetch(rpcUrl, {
-          method: 'POST',
-          headers: {
-            'Content-Type': 'application/json',
-            apikey: SRK,
-            Authorization: `Bearer ${SRK}`,
-            Prefer: 'tx=commit'
-          },
-          body: JSON.stringify({
-            p_session_id: t.id,
-            p_version: VERSION
-          })
-        });
-
-        if (!response.ok) {
-          const err = await response.json().catch(() => ({ message: response.statusText }));
-          return { session: t.id, ok: false, error: err?.message ?? 'unknown' };
-        }
-
-        const data = await response.json().catch(() => undefined);
-
-        return {
-          session: t.id,
-          ok: true,
-          profileId: data?.[0]?.id
-        };
->>>>>>> 4961b9ba
       }
 
       return { session: t.id, ok: true, dryRun: true };
@@ -137,24 +105,19 @@
       results.push(...batchResults.filter((r): r is ProcessResult => Boolean(r)));
     }
 
-    await sql.end();
+    if (sql) {
+      try { await sql.end(); } catch { /* no-op */ }
+    }
 
     return new Response(
-      JSON.stringify({
-        count: results.length,
-        version: VERSION,
-        results
-      }),
-      {
-        status: 200,
-        headers: { ...corsHeaders, 'Content-Type': 'application/json', 'Connection': 'keep-alive' }
-      }
+      JSON.stringify({ count: results.length, version: VERSION, results }),
+      { status: 200, headers: { ...corsHeaders, "Content-Type": "application/json", Connection: "keep-alive" } }
     );
   } catch (e) {
-    console.error('Error in recompute-profiles:', e);
+    console.error("Error in recompute-profiles:", e);
     return new Response(
-      JSON.stringify({ error: 'internal', detail: (e as Error)?.message ?? 'unknown' }),
-      { status: 500, headers: { ...corsHeaders, 'Content-Type': 'application/json' } }
+      JSON.stringify({ error: "internal", detail: (e as any)?.message ?? "unknown" }),
+      { status: 500, headers: { ...corsHeaders, "Content-Type": "application/json" } }
     );
   }
-});
+});