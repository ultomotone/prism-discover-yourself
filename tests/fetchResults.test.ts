import test from 'node:test';
import assert from 'node:assert/strict';
import type { Profile } from '../src/features/results/types';

(globalThis as any).window = { __APP_CONFIG__: { SUPABASE_URL: 'https://example.supabase.co', SUPABASE_ANON_KEY: 'anon' } };

const { fetchResultsBySession: fetchResults, FetchResultsError } = await import('../src/features/results/api');

<<<<<<< HEAD
type RpcFn = (name: string, params: any) => Promise<{ data: unknown; error: any }>;
=======
type FnFn = (name: string, args: any) => Promise<{ data: unknown; error: any }>;
>>>>>>> 5eb1723d

function createClient(rpcImpl: RpcFn): any {
  return {
<<<<<<< HEAD
    rpc: rpcImpl,
    functions: { invoke: async () => ({ data: null, error: null }) },
  };
}

test('calls RPC with token when provided', async () => {
  let params: any = null;
  const client = createClient(async (_n, p) => {
    params = p;
    return { data: { profile: { id: 'p1' }, session: { id: 's', status: 'completed' } }, error: null };
  });
  const res = await fetchResults({ sessionId: 's', shareToken: 't' }, client);
  assert.equal(res.profile.id, 'p1');
  assert.deepEqual(params, { session_id: 's', t: 't' });
=======
    rpc: fnImpl ?? (async () => ({ data: null, error: null })),
    functions: { invoke: async () => { throw new Error('functions.invoke should not be called'); } },
  } as any;
}

test('calls RPC when share token provided', async () => {
  let called: string | undefined;
  const client = createClient(async (name) => {
    called = name;
    return { data: { id: 'p1' }, error: null };
  });
  const res = await fetchResults({ sessionId: 's', shareToken: 't' }, client);
  assert.equal(res.profile.id, 'p1');
  assert.equal(called, 'get_profile_by_session_token');
});

test('calls RPC without share token', async () => {
  let called: string | undefined;
  const client = createClient(async (name) => {
    called = name;
    return { data: { profile: { id: 'p2' }, session: { id: 's', status: 'completed' } }, error: null };
  });
  const res = await fetchResults({ sessionId: 's' }, client);
  assert.equal(res.profile.id, 'p2');
  assert.equal(called, 'get_results_by_session');
>>>>>>> 5eb1723d
});

test('dedupes concurrent calls', async () => {
  let calls = 0;
  const client = createClient(async () => {
    calls++;
    return { data: { profile: { id: 'p3' }, session: { id: 's', status: 'completed' } }, error: null };
  });
  const [a, b] = await Promise.all([
    fetchResults({ sessionId: 's' }, client),
    fetchResults({ sessionId: 's' }, client),
  ]);
  assert.equal(calls, 1);
  assert.deepEqual(a, b);
});

test('retries transient errors', async () => {
  let attempts = 0;
  const client = createClient(async () => {
    attempts++;
    if (attempts < 2) {
      return { data: null, error: { code: '500' } };
    }
    return { data: { profile: { id: 'p4' }, session: { id: 's', status: 'completed' } }, error: null };
  });
  const res = await fetchResults({ sessionId: 's' }, client);
  assert.equal(res.profile.id, 'p4');
  assert.equal(attempts, 2);
});

<<<<<<< HEAD
=======
test('treats 429 as transient', async () => {
  let attempts = 0;
  const client = createClient(async () => {
    attempts++;
    return attempts < 2
      ? { data: null, error: { code: '429' } }
      : { data: { profile: { id: 'p5' }, session: { id: 's', status: 'completed' } }, error: null };
  });
  const res = await fetchResults({ sessionId: 's' }, client);
  const profile: Profile = res.profile;
  assert.equal(profile.id, 'p5');
  assert.equal(attempts, 2);
});

>>>>>>> 5eb1723d
test('does not retry non-transient errors', async () => {
  let attempts = 0;
  const client = createClient(async () => {
    attempts++;
    return { data: null, error: { code: '401' } };
  });
  await assert.rejects(() => fetchResults({ sessionId: 's' }, client), (e) =>
    e instanceof FetchResultsError && e.kind === 'unauthorized',
  );
  assert.equal(attempts, 1);
});

test('maps error variants', async () => {
  const cases: Array<[string, FetchResultsError['kind']]> = [
    ['404', 'not_found'],
    ['401', 'unauthorized'],
    ['403', 'forbidden'],
    ['400', 'invalid'],
  ];
<<<<<<< HEAD
  for (const [code, kind] of cases) {
    const client = createClient(async () => ({ data: null, error: { code } }));
=======
  for (const [status, kind] of cases) {
    const client = createClient(async () => ({ data: null, error: { code: String(status) } }));
>>>>>>> 5eb1723d
    await assert.rejects(() => fetchResults({ sessionId: 's' }, client), (e) =>
      e instanceof FetchResultsError && e.kind === kind,
    );
  }
});<|MERGE_RESOLUTION|>--- conflicted
+++ resolved
@@ -1,136 +1,133 @@
-import test from 'node:test';
-import assert from 'node:assert/strict';
-import type { Profile } from '../src/features/results/types';
-
-(globalThis as any).window = { __APP_CONFIG__: { SUPABASE_URL: 'https://example.supabase.co', SUPABASE_ANON_KEY: 'anon' } };
-
-const { fetchResultsBySession: fetchResults, FetchResultsError } = await import('../src/features/results/api');
-
-<<<<<<< HEAD
-type RpcFn = (name: string, params: any) => Promise<{ data: unknown; error: any }>;
-=======
-type FnFn = (name: string, args: any) => Promise<{ data: unknown; error: any }>;
->>>>>>> 5eb1723d
-
-function createClient(rpcImpl: RpcFn): any {
-  return {
-<<<<<<< HEAD
-    rpc: rpcImpl,
-    functions: { invoke: async () => ({ data: null, error: null }) },
-  };
-}
-
-test('calls RPC with token when provided', async () => {
-  let params: any = null;
-  const client = createClient(async (_n, p) => {
-    params = p;
-    return { data: { profile: { id: 'p1' }, session: { id: 's', status: 'completed' } }, error: null };
-  });
-  const res = await fetchResults({ sessionId: 's', shareToken: 't' }, client);
-  assert.equal(res.profile.id, 'p1');
-  assert.deepEqual(params, { session_id: 's', t: 't' });
-=======
-    rpc: fnImpl ?? (async () => ({ data: null, error: null })),
-    functions: { invoke: async () => { throw new Error('functions.invoke should not be called'); } },
-  } as any;
-}
-
-test('calls RPC when share token provided', async () => {
-  let called: string | undefined;
-  const client = createClient(async (name) => {
-    called = name;
-    return { data: { id: 'p1' }, error: null };
-  });
-  const res = await fetchResults({ sessionId: 's', shareToken: 't' }, client);
-  assert.equal(res.profile.id, 'p1');
-  assert.equal(called, 'get_profile_by_session_token');
-});
-
-test('calls RPC without share token', async () => {
-  let called: string | undefined;
-  const client = createClient(async (name) => {
-    called = name;
-    return { data: { profile: { id: 'p2' }, session: { id: 's', status: 'completed' } }, error: null };
-  });
-  const res = await fetchResults({ sessionId: 's' }, client);
-  assert.equal(res.profile.id, 'p2');
-  assert.equal(called, 'get_results_by_session');
->>>>>>> 5eb1723d
-});
-
-test('dedupes concurrent calls', async () => {
-  let calls = 0;
-  const client = createClient(async () => {
-    calls++;
-    return { data: { profile: { id: 'p3' }, session: { id: 's', status: 'completed' } }, error: null };
-  });
-  const [a, b] = await Promise.all([
-    fetchResults({ sessionId: 's' }, client),
-    fetchResults({ sessionId: 's' }, client),
-  ]);
-  assert.equal(calls, 1);
-  assert.deepEqual(a, b);
-});
-
-test('retries transient errors', async () => {
-  let attempts = 0;
-  const client = createClient(async () => {
-    attempts++;
-    if (attempts < 2) {
-      return { data: null, error: { code: '500' } };
-    }
-    return { data: { profile: { id: 'p4' }, session: { id: 's', status: 'completed' } }, error: null };
-  });
-  const res = await fetchResults({ sessionId: 's' }, client);
-  assert.equal(res.profile.id, 'p4');
-  assert.equal(attempts, 2);
-});
-
-<<<<<<< HEAD
-=======
-test('treats 429 as transient', async () => {
-  let attempts = 0;
-  const client = createClient(async () => {
-    attempts++;
-    return attempts < 2
-      ? { data: null, error: { code: '429' } }
-      : { data: { profile: { id: 'p5' }, session: { id: 's', status: 'completed' } }, error: null };
-  });
-  const res = await fetchResults({ sessionId: 's' }, client);
-  const profile: Profile = res.profile;
-  assert.equal(profile.id, 'p5');
-  assert.equal(attempts, 2);
-});
-
->>>>>>> 5eb1723d
-test('does not retry non-transient errors', async () => {
-  let attempts = 0;
-  const client = createClient(async () => {
-    attempts++;
-    return { data: null, error: { code: '401' } };
-  });
-  await assert.rejects(() => fetchResults({ sessionId: 's' }, client), (e) =>
-    e instanceof FetchResultsError && e.kind === 'unauthorized',
-  );
-  assert.equal(attempts, 1);
-});
-
-test('maps error variants', async () => {
-  const cases: Array<[string, FetchResultsError['kind']]> = [
-    ['404', 'not_found'],
-    ['401', 'unauthorized'],
-    ['403', 'forbidden'],
-    ['400', 'invalid'],
-  ];
-<<<<<<< HEAD
-  for (const [code, kind] of cases) {
-    const client = createClient(async () => ({ data: null, error: { code } }));
-=======
-  for (const [status, kind] of cases) {
-    const client = createClient(async () => ({ data: null, error: { code: String(status) } }));
->>>>>>> 5eb1723d
-    await assert.rejects(() => fetchResults({ sessionId: 's' }, client), (e) =>
-      e instanceof FetchResultsError && e.kind === kind,
-    );
-  }
-});+diff --git a/tests/fetchResults.test.ts b/tests/fetchResults.test.ts
+--- a/tests/fetchResults.test.ts
++++ b/tests/fetchResults.test.ts
+@@ -1,58 +1,49 @@
+ import test from 'node:test';
+ import assert from 'node:assert/strict';
+-import type { Profile } from '../src/features/results/types';
++import type { Profile } from '../src/features/results/types';
+ 
+ (globalThis as any).window = { __APP_CONFIG__: { SUPABASE_URL: 'https://example.supabase.co', SUPABASE_ANON_KEY: 'anon' } };
+ 
+ const { fetchResultsBySession: fetchResults, FetchResultsError } = await import('../src/features/results/api');
+ 
+-// Unify on RPC client helper
+-type FnFn = (name: string, args: any) => Promise<{ data: unknown; error: any }>;
+-function createClient(fn: FnFn) {
+-  return { rpc: fn, functions: { invoke: async () => ({ data: null, error: null }) } } as any;
+-}
++type RpcFn = (name: string, params: any) => Promise<{ data: unknown; error: any }>;
++function createClient(rpcImpl: RpcFn): any {
++  return { rpc: rpcImpl, functions: { invoke: async () => ({ data: null, error: null }) } };
++}
+ 
+-test('calls RPC when share token provided', async () => {
+-  let called: string | undefined;
+-  const client = createClient(async (name) => {
+-    called = name;
+-    return { data: { id: 'p1' }, error: null };
+-  });
++test('calls RPC with token when provided', async () => {
++  let name = '';
++  let params: any = null;
++  const client = createClient(async (n, p) => {
++    name = n; params = p;
++    return { data: { profile: { id: 'p1' }, session: { id: 's', status: 'completed' } }, error: null };
++  });
+   const res = await fetchResults({ sessionId: 's', shareToken: 't' }, client);
+   assert.equal(res.profile.id, 'p1');
+-  assert.equal(called, 'get_profile_by_session_token');
++  assert.equal(name, 'get_results_by_session');
++  assert.deepEqual(params, { session_id: 's', t: 't' });
+ });
+ 
+ test('calls RPC without share token', async () => {
+-  let called: string | undefined;
+-  const client = createClient(async (name) => {
+-    called = name;
++  let name = '';
++  const client = createClient(async (n) => {
++    name = n;
+     return { data: { profile: { id: 'p2' }, session: { id: 's', status: 'completed' } }, error: null };
+   });
+   const res = await fetchResults({ sessionId: 's' }, client);
+   assert.equal(res.profile.id, 'p2');
+-  assert.equal(called, 'get_results_by_session');
++  assert.equal(name, 'get_results_by_session');
+ });
+ 
+ test('dedupes concurrent calls', async () => {
+   let calls = 0;
+-  const client = createClient(async () => {
++  const client = createClient(async (_n, _p) => {
+     calls++;
+     return { data: { profile: { id: 'p3' }, session: { id: 's', status: 'completed' } }, error: null };
+   });
+   const [a, b] = await Promise.all([
+     fetchResults({ sessionId: 's' }, client),
+     fetchResults({ sessionId: 's' }, client),
+   ]);
+   assert.equal(calls, 1);
+   assert.deepEqual(a, b);
+ });
+ 
+ test('retries transient errors', async () => {
+   let attempts = 0;
+-  const client = createClient(async () => {
++  const client = createClient(async (_n, _p) => {
+     attempts++;
+     if (attempts < 2) {
+       return { data: null, error: { code: '500' } };
+     }
+     return { data: { profile: { id: 'p4' }, session: { id: 's', status: 'completed' } }, error: null };
+   });
+   const res = await fetchResults({ sessionId: 's' }, client);
+   assert.equal(res.profile.id, 'p4');
+   assert.equal(attempts, 2);
+ });
+ 
+ test('treats 429 as transient', async () => {
+   let attempts = 0;
+-  const client = createClient(async () => {
++  const client = createClient(async (_n, _p) => {
+     attempts++;
+     return attempts < 2
+       ? { data: null, error: { code: '429' } }
+       : { data: { profile: { id: 'p5' }, session: { id: 's', status: 'completed' } }, error: null };
+   });
+   const res = await fetchResults({ sessionId: 's' }, client);
+   const profile: Profile = res.profile;
+   assert.equal(profile.id, 'p5');
+   assert.equal(attempts, 2);
+ });
+ 
+ test('does not retry non-transient errors', async () => {
+   let attempts = 0;
+-  const client = createClient(async () => {
++  const client = createClient(async (_n, _p) => {
+     attempts++;
+     return { data: null, error: { code: '401' } };
+   });
+   await assert.rejects(() => fetchResults({ sessionId: 's' }, client), (e) =>
+     e instanceof FetchResultsError && e.kind === 'unauthorized',
+   );
+   assert.equal(attempts, 1);
+ });
+ 
+ test('maps error variants', async () => {
+-  const cases: Array<[string, FetchResultsError['kind']]> = [
++  const cases: Array<[string, FetchResultsError['kind']]> = [
+     ['404', 'not_found'],
+     ['401', 'unauthorized'],
+     ['403', 'forbidden'],
+     ['400', 'invalid'],
+   ];
+-  for (const [status, kind] of cases) {
+-    const client = createClient(async () => ({ data: null, error: { code: String(status) } }));
++  for (const [status, kind] of cases) {
++    const client = createClient(async (_n, _p) => ({ data: null, error: { code: String(status) } }));
+     await assert.rejects(() => fetchResults({ sessionId: 's' }, client), (e) =>
+       e instanceof FetchResultsError && e.kind === kind,
+     );
+   }
+ });