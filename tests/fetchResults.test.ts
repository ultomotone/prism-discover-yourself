--- conflicted
+++ resolved
@@ -13,24 +13,20 @@
   '../src/features/results/api'
 );
 
-<<<<<<< HEAD
 type RpcFn = (name: string, params: any) => Promise<{ data: unknown; error: any }>;
-=======
-type FnFn = (name: string, args: any) => Promise<{ data: unknown; error: any }>;
->>>>>>> 88af383b
 
 function createClient(rpcImpl: RpcFn): any {
   return {
-<<<<<<< HEAD
     rpc: rpcImpl,
     functions: { invoke: async () => ({ data: null, error: null }) },
   };
 }
 
 test('calls RPC with token when provided', async () => {
+  let name = '';
   let params: any = null;
-  const client = createClient(async (_n, p) => {
-    params = p;
+  const client = createClient(async (n, p) => {
+    name = n; params = p;
     return {
       data: { profile: { id: 'p1' }, session: { id: 's', status: 'completed' } },
       error: null,
@@ -38,34 +34,19 @@
   });
   const res = await fetchResults({ sessionId: 's', shareToken: 't' }, client);
   assert.equal(res.profile.id, 'p1');
+  assert.equal(name, 'get_results_by_session');
   assert.deepEqual(params, { session_id: 's', t: 't' });
-=======
-    rpc: fnImpl ?? (async () => ({ data: null, error: null })),
-    functions: { invoke: async () => { throw new Error('functions.invoke should not be called'); } },
-  } as any;
-}
-
-test('calls RPC when share token provided', async () => {
-  let called: string | undefined;
-  const client = createClient(async (name) => {
-    called = name;
-    return { data: { id: 'p1' }, error: null };
-  });
-  const res = await fetchResults({ sessionId: 's', shareToken: 't' }, client);
-  assert.equal(res.profile.id, 'p1');
-  assert.equal(called, 'get_profile_by_session_token');
 });
 
 test('calls RPC without share token', async () => {
-  let called: string | undefined;
-  const client = createClient(async (name) => {
-    called = name;
+  let name = '';
+  const client = createClient(async (n) => {
+    name = n;
     return { data: { profile: { id: 'p2' }, session: { id: 's', status: 'completed' } }, error: null };
   });
   const res = await fetchResults({ sessionId: 's' }, client);
   assert.equal(res.profile.id, 'p2');
-  assert.equal(called, 'get_results_by_session');
->>>>>>> 88af383b
+  assert.equal(name, 'get_results_by_session');
 });
 
 test('dedupes concurrent calls', async () => {
@@ -102,8 +83,6 @@
   assert.equal(attempts, 2);
 });
 
-<<<<<<< HEAD
-=======
 test('treats 429 as transient', async () => {
   let attempts = 0;
   const client = createClient(async () => {
@@ -118,7 +97,6 @@
   assert.equal(attempts, 2);
 });
 
->>>>>>> 88af383b
 test('does not retry non-transient errors', async () => {
   let attempts = 0;
   const client = createClient(async () => {
@@ -139,18 +117,10 @@
     ['403', 'forbidden'],
     ['400', 'invalid'],
   ];
-<<<<<<< HEAD
-  for (const [code, kind] of cases) {
-    const client = createClient(async () => ({ data: null, error: { code } }));
-    await assert.rejects(
-      () => fetchResults({ sessionId: 's' }, client),
-      (e) => e instanceof FetchResultsError && e.kind === kind,
-=======
   for (const [status, kind] of cases) {
     const client = createClient(async () => ({ data: null, error: { code: String(status) } }));
     await assert.rejects(() => fetchResults({ sessionId: 's' }, client), (e) =>
       e instanceof FetchResultsError && e.kind === kind,
->>>>>>> 88af383b
     );
   }
-});
+});