--- conflicted
+++ resolved
@@ -37,9 +37,7 @@
 import Organizations from "./pages/Organizations";
 import Consultants from "./pages/Consultants";
 import Education from "./pages/Education";
-<<<<<<< HEAD
 import Book from "./pages/Book";
-=======
 import PersonalDiscovery from "./pages/solutions/individuals/PersonalDiscovery";
 import PersonalityMapping from "./pages/solutions/individuals/PersonalityMapping";
 import CompatibilityDebrief from "./pages/solutions/individuals/CompatibilityDebrief";
@@ -53,7 +51,6 @@
 import HiringFitScreen from "./pages/solutions/organizations/HiringFitScreen";
 import LeaderCoachingTraining from "./pages/solutions/organizations/LeaderCoachingTraining";
 import TeamPerformanceSprint from "./pages/solutions/organizations/TeamPerformanceSprint";
->>>>>>> 67105e2c
 import Insights from "./pages/Insights";
 import Research from "./pages/Research";
 import FirstHundredStudy from "./pages/FirstHundredStudy";
@@ -114,7 +111,7 @@
       error: error.message,
       stack: error.stack,
       componentStack: errorInfo.componentStack,
-      timestamp: new Date().toISOString()
+      timestamp: new Date().toISOString(),
     });
     console.error("🚨 Component Stack (shows which component failed):");
     console.error(errorInfo.componentStack);
@@ -125,7 +122,9 @@
       return (
         <div className="min-h-screen flex items-center justify-center bg-background">
           <div className="text-center p-8 max-w-md">
-            <h1 className="text-2xl font-bold text-destructive mb-4">Something went wrong</h1>
+            <h1 className="text-2xl font-bold text-destructive mb-4">
+              Something went wrong
+            </h1>
             <p className="text-muted-foreground mb-4">
               The page encountered an error and couldn't load properly.
             </p>
@@ -191,11 +190,15 @@
                     element={
                       <div className="min-h-screen bg-background flex items-center justify-center">
                         <div className="text-center">
-                          <h1 className="text-2xl font-bold mb-4">Results Page - Missing Session ID</h1>
+                          <h1 className="text-2xl font-bold mb-4">
+                            Results Page - Missing Session ID
+                          </h1>
                           <p className="text-muted-foreground mb-4">
                             You need a session ID to view results
                           </p>
-                          <Button onClick={() => (window.location.href = "/")}>Go Home</Button>
+                          <Button onClick={() => (window.location.href = "/")}>
+                            Go Home
+                          </Button>
                         </div>
                       </div>
                     }
@@ -228,26 +231,68 @@
                   <Route path="/organizations" element={<Organizations />} />
                   <Route path="/consultants" element={<Consultants />} />
                   <Route path="/education" element={<Education />} />
-<<<<<<< HEAD
+
+                  {/* Booking + Solutions */}
                   <Route path="/book" element={<Book />} />
-=======
-                  <Route path="/solutions/individuals/personal-discovery-20m-29-credit" element={<PersonalDiscovery />} />
-                  <Route path="/solutions/individuals/personality-mapping-call" element={<PersonalityMapping />} />
-                  <Route path="/solutions/individuals/compatibility-debrief-couples" element={<CompatibilityDebrief />} />
-                  <Route path="/solutions/individuals/career-clarity-mapping" element={<CareerClarityMapping />} />
-                  <Route path="/solutions/individuals/progress-retake-tune-up" element={<ProgressRetakeTuneUp />} />
-                  <Route path="/solutions/organizations/owner-leader-discovery-20m-49-credit" element={<OwnerLeaderDiscovery />} />
-                  <Route path="/solutions/organizations/team-compass-workshop-group-up-to-8" element={<TeamCompassWorkshop />} />
-                  <Route path="/solutions/organizations/leadership-debrief" element={<LeadershipDebrief />} />
-                  <Route path="/solutions/organizations/sales-persona-play" element={<SalesPersonaPlay />} />
-                  <Route path="/solutions/organizations/manager-coaching-by-persona" element={<ManagerCoachingByPersona />} />
-                  <Route path="/solutions/organizations/hiring-fit-screen" element={<HiringFitScreen />} />
-                  <Route path="/solutions/organizations/leader-coaching-training" element={<LeaderCoachingTraining />} />
-                  <Route path="/solutions/organizations/team-performance-sprint-4-950-mo-8-12-people-2-months" element={<TeamPerformanceSprint />} />
->>>>>>> 67105e2c
+                  <Route
+                    path="/solutions/individuals/personal-discovery-20m-29-credit"
+                    element={<PersonalDiscovery />}
+                  />
+                  <Route
+                    path="/solutions/individuals/personality-mapping-call"
+                    element={<PersonalityMapping />}
+                  />
+                  <Route
+                    path="/solutions/individuals/compatibility-debrief-couples"
+                    element={<CompatibilityDebrief />}
+                  />
+                  <Route
+                    path="/solutions/individuals/career-clarity-mapping"
+                    element={<CareerClarityMapping />}
+                  />
+                  <Route
+                    path="/solutions/individuals/progress-retake-tune-up"
+                    element={<ProgressRetakeTuneUp />}
+                  />
+                  <Route
+                    path="/solutions/organizations/owner-leader-discovery-20m-49-credit"
+                    element={<OwnerLeaderDiscovery />}
+                  />
+                  <Route
+                    path="/solutions/organizations/team-compass-workshop-group-up-to-8"
+                    element={<TeamCompassWorkshop />}
+                  />
+                  <Route
+                    path="/solutions/organizations/leadership-debrief"
+                    element={<LeadershipDebrief />}
+                  />
+                  <Route
+                    path="/solutions/organizations/sales-persona-play"
+                    element={<SalesPersonaPlay />}
+                  />
+                  <Route
+                    path="/solutions/organizations/manager-coaching-by-persona"
+                    element={<ManagerCoachingByPersona />}
+                  />
+                  <Route
+                    path="/solutions/organizations/hiring-fit-screen"
+                    element={<HiringFitScreen />}
+                  />
+                  <Route
+                    path="/solutions/organizations/leader-coaching-training"
+                    element={<LeaderCoachingTraining />}
+                  />
+                  <Route
+                    path="/solutions/organizations/team-performance-sprint-4-950-mo-8-12-people-2-months"
+                    element={<TeamPerformanceSprint />}
+                  />
+
                   <Route path="/insights" element={<Insights />} />
                   <Route path="/research" element={<Research />} />
-                  <Route path="/research/first-hundred-study" element={<FirstHundredStudy />} />
+                  <Route
+                    path="/research/first-hundred-study"
+                    element={<FirstHundredStudy />}
+                  />
                   <Route path="/faq" element={<FAQ />} />
                   <Route path="/contact" element={<Contact />} />
                   <Route path="/privacy" element={<Privacy />} />
@@ -256,32 +301,89 @@
                   <Route path="/core-alignments" element={<CoreAlignments />} />
                   <Route path="/resources" element={<Resources />} />
                   <Route path="/roadmap" element={<Roadmap />} />
-                  <Route path="/your-personality-blueprint" element={<YourPersonalityBlueprint />} />
-                  <Route path="/prism-relational-fit" element={<PRISMRelationalFit />} />
+                  <Route
+                    path="/your-personality-blueprint"
+                    element={<YourPersonalityBlueprint />}
+                  />
+                  <Route
+                    path="/prism-relational-fit"
+                    element={<PRISMRelationalFit />}
+                  />
 
                   {/* Relational Fit Mini-App Routes */}
                   <Route path="/relational-fit" element={<RelationalFitHome />} />
-                  <Route path="/relational-fit/heatmap" element={<RelationalFitHeatmap />} />
-                  <Route path="/relational-fit/types" element={<RelationalFitTypes />} />
-                  <Route path="/relational-fit/pair/:pairId" element={<RelationalFitPair />} />
+                  <Route
+                    path="/relational-fit/heatmap"
+                    element={<RelationalFitHeatmap />}
+                  />
+                  <Route
+                    path="/relational-fit/types"
+                    element={<RelationalFitTypes />}
+                  />
+                  <Route
+                    path="/relational-fit/pair/:pairId"
+                    element={<RelationalFitPair />}
+                  />
 
                   {/* PRISM Type Routes */}
                   <Route path="/types/idea-catalyst" element={<IdeaCatalyst />} />
-                  <Route path="/types/framework-architect" element={<FrameworkArchitect />} />
-                  <Route path="/types/comfort-harmonizer" element={<ComfortHarmonizer />} />
-                  <Route path="/types/atmosphere-host" element={<AtmosphereHost />} />
-                  <Route path="/types/tactical-commander" element={<TacticalCommander />} />
-                  <Route path="/types/systems-marshal" element={<SystemsMarshal />} />
+                  <Route
+                    path="/types/framework-architect"
+                    element={<FrameworkArchitect />}
+                  />
+                  <Route
+                    path="/types/comfort-harmonizer"
+                    element={<ComfortHarmonizer />}
+                  />
+                  <Route
+                    path="/types/atmosphere-host"
+                    element={<AtmosphereHost />}
+                  />
+                  <Route
+                    path="/types/tactical-commander"
+                    element={<TacticalCommander />}
+                  />
+                  <Route
+                    path="/types/systems-marshal"
+                    element={<SystemsMarshal />}
+                  />
                   <Route path="/types/vision-muse" element={<VisionMuse />} />
-                  <Route path="/types/inspiration-orchestrator" element={<InspirationOrchestrator />} />
-                  <Route path="/types/strategic-executor" element={<StrategicExecutor />} />
-                  <Route path="/types/foresight-analyst" element={<ForesightAnalyst />} />
-                  <Route path="/types/relational-driver" element={<RelationalDriver />} />
-                  <Route path="/types/boundary-guardian" element={<BoundaryGuardian />} />
-                  <Route path="/types/operations-steward" element={<OperationsSteward />} />
-                  <Route path="/types/practical-optimizer" element={<PracticalOptimizer />} />
-                  <Route path="/types/possibility-connector" element={<PossibilityConnector />} />
-                  <Route path="/types/integrity-guide" element={<IntegrityGuide />} />
+                  <Route
+                    path="/types/inspiration-orchestrator"
+                    element={<InspirationOrchestrator />}
+                  />
+                  <Route
+                    path="/types/strategic-executor"
+                    element={<StrategicExecutor />}
+                  />
+                  <Route
+                    path="/types/foresight-analyst"
+                    element={<ForesightAnalyst />}
+                  />
+                  <Route
+                    path="/types/relational-driver"
+                    element={<RelationalDriver />}
+                  />
+                  <Route
+                    path="/types/boundary-guardian"
+                    element={<BoundaryGuardian />}
+                  />
+                  <Route
+                    path="/types/operations-steward"
+                    element={<OperationsSteward />}
+                  />
+                  <Route
+                    path="/types/practical-optimizer"
+                    element={<PracticalOptimizer />}
+                  />
+                  <Route
+                    path="/types/possibility-connector"
+                    element={<PossibilityConnector />}
+                  />
+                  <Route
+                    path="/types/integrity-guide"
+                    element={<IntegrityGuide />}
+                  />
 
                   {/* ADD ALL CUSTOM ROUTES ABOVE THE CATCH-ALL "*" ROUTE */}
                   <Route path="*" element={<NotFound />} />
