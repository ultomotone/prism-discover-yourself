--- conflicted
+++ resolved
@@ -185,13 +185,10 @@
                   />
                   <Route path="/history" element={<History />} />
                   <Route path="/dashboard" element={<UserDashboard />} />
-<<<<<<< HEAD
+
+                  {/* Live + Real-time routes */}
                   <Route path="/live" element={<Live />} />
-=======
-
-                  {/* Both routes preserved */}
                   <Route path="/real-time-type" element={<RealTimeType />} />
->>>>>>> 503fa761
                   <Route path="/live-dashboard" element={<LiveDashboard />} />
 
                   <Route path="/admin" element={<Admin />} />
