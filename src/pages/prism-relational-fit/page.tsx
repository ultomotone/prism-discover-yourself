import React, { useState } from "react";
import { Helmet } from "react-helmet";
import { Button } from "@/components/ui/button";
import { Card } from "@/components/ui/card";
import { Badge } from "@/components/ui/badge";
import { ArrowRight } from "lucide-react";
import Header from "@/components/Header";
import { CoreTypesCompatibilityMatrix } from "@/components/relational/CoreTypesCompatibilityMatrix";
<<<<<<< HEAD
import { CORE_BASELINE_MATRIX, CORE_BASELINE } from "@/data/coreBaseline";
=======
import { CORE_BASELINE_MATRIX } from "@/data/coreBaseline";
>>>>>>> 27f622bb
import ComprehensiveDriftDemo from "./components/ComprehensiveDriftDemo";
import PairReportMini from "./components/PairReportMini";
import MicroLessonsAccordion from "./components/learning/MicroLessonsAccordion";
import QuickSelfCheck from "./components/learning/QuickSelfCheck";
import TinyHabitsTabs from "./components/learning/TinyHabitsTabs";
import ConversationScripts from "./components/learning/ConversationScripts";
import RolePlayAccordion from "./components/learning/RolePlayAccordion";
import MiniCourseChecklist from "./components/learning/MiniCourseChecklist";
import ContextToggleExamples from "./components/learning/ContextToggleExamples";
import MythFactRows from "./components/learning/MythFactRows";
import ReflectionPrompts from "./components/learning/ReflectionPrompts";
import InlineGlossary from "./components/learning/InlineGlossary";
import DebriefBanner from "./components/learning/DebriefBanner";

const toc = [
  { id: "overview", label: "Overview" },
  { id: "tldr", label: "Quick TL;DR" },
  { id: "supply-demand", label: "Supply ↔ Demand" },
  { id: "regulation", label: "Base Regulation" },
  { id: "core", label: "Core Alignment" },
  { id: "drift", label: "Drift: Temporary Orientations" },
  { id: "traits", label: "Trait Nudges (Big Five)" },
  { id: "learn", label: "Learn & Practice" },
  { id: "visuals", label: "Visuals" },
  { id: "how", label: "How the Fit Score Works" },
  { id: "examples", label: "Examples" },
  { id: "debrief", label: "Compatibility Debrief" },
  { id: "faqs", label: "FAQs" }
];

export default function RelationalFitPage() {
  const [tocOpen, setTocOpen] = useState(false);

  return (
    <div className="min-h-screen bg-background">
      <Helmet 
        title="PRISM Relational Fit"
        meta={[
          {
            name: "description",
            content: "See how your natural style, current regulation, and what you supply vs. need add up to everyday chemistry."
          }
        ]}
      />
      <Header />

      {/* Hero */}
      <section className="bg-background py-12 pt-24 text-center">
        <h1 className="mb-4 text-4xl font-bold">Relational Fit = Need‑meeting in real life</h1>
        <p className="mx-auto mb-6 max-w-2xl text-lg text-muted-foreground">
          See how your natural style, current regulation, and what you supply vs. need add up to everyday chemistry.
        </p>
        <div className="flex flex-col items-center justify-center gap-4 sm:flex-row">
          <Button asChild size="lg">
            <a href="/relational-fit" aria-label="Launch Interactive Tool">
              Launch Interactive Tool
              <ArrowRight className="ml-2 h-5 w-5" />
            </a>
          </Button>
          <Button asChild variant="outline" size="lg">
            <a href="/relational-fit/heatmap" aria-label="View Detailed Heatmap">
              View Detailed Heatmap
            </a>
          </Button>
        </div>
        <p className="mt-4 text-sm text-muted-foreground">
          PRISM builds on classic type relations by weighting real‑world states and a simple supply↔demand balance.
        </p>
      </section>

      {/* Main content with ToC */}
      <div className="mx-auto max-w-6xl px-6 py-10">
        <button
          className="mb-4 rounded border px-3 py-2 text-sm lg:hidden"
          onClick={() => setTocOpen((o) => !o)}
          aria-expanded={tocOpen}
          aria-controls="toc-nav"
        >
          Contents
        </button>
        <div className="grid grid-cols-1 gap-8 lg:grid-cols-[240px,1fr]">
          <nav
            id="toc-nav"
            className={`${tocOpen ? "block" : "hidden"} lg:block lg:sticky lg:top-20 h-fit border rounded-2xl p-4 bg-white/70 backdrop-blur`}
          >
            <div className="mb-2 text-sm font-semibold">On this page</div>
            <ul className="space-y-2 text-sm">
              {toc.map((item) => (
                <li key={item.id}>
                  <a href={`#${item.id}`} className="hover:underline">
                    {item.label}
                  </a>
                </li>
              ))}
            </ul>
          </nav>

          <div className="space-y-12">
            {/* Overview */}
            <section id="overview">
              <h2 className="mb-2 text-xl font-semibold">Overview</h2>
              <p>
                PRISM Relational Fit gauges how two people connect by layering Core Alignment, Base Regulation,
                Supply↔Demand, and light Trait Nudges. We turn that into a simple band—Supportive, Stretch, or Friction—plus
                two tiny habits you can use this week.
              </p>
            </section>

            {/* TL;DR */}
            <section id="tldr">
              <h2 className="mb-2 text-xl font-semibold">Quick TL;DR</h2>
              <p>Three levers drive fit:</p>
              <ul className="ml-6 list-disc space-y-1">
                <li>Core match: some pairs start easier than others.</li>
                <li>Base regulation: more calm time → more patience and better listening.</li>
                <li>
                  Supply↔Demand (the big one): your strengths meeting their needs (and vice versa).
                </li>
              </ul>
              <p className="mt-2">
                We highlight Supply↔Demand because it explains why non‑ideal type matches can feel great—or "textbook" pairs
                can struggle.
              </p>
            </section>

            {/* Supply Demand */}
            <section id="supply-demand">
              <h2 className="mb-2 text-xl font-semibold">Supply ↔ Demand (front and center)</h2>
              <p>
                Think of your relationship as a tiny economy.
              </p>
              <p className="mt-2">
                Supply = what you give easily and consistently (without draining yourself)
              </p>
              <p>
                Demand = what you reliably value and ask for (explicitly or implicitly)
              </p>
              <p>Good fit = your supply covers their demand, and their supply covers yours</p>
              <p className="mt-2">We map five role lanes:</p>
              <ul className="ml-6 list-disc space-y-1">
                <li>Structure / Clarity — planning, decisions, expectations</li>
                <li>Care / Boundaries — empathy, values, conflict limits</li>
                <li>Energy / Initiation — momentum, push, follow‑through</li>
                <li>Sensing / Timing — tempo, comfort, practicality</li>
                <li>Insight / Meaning — patterns, why, shared narrative</li>
              </ul>
              <div className="mt-4 flex flex-wrap gap-2 text-sm">
                <span>Lane status:</span>
                <Badge className="bg-rf-supportive text-white">🟩 supply meets demand</Badge>
                <Badge className="bg-rf-stretch text-white">🟨 partial</Badge>
                <Badge className="bg-rf-friction text-white">🟥 unmet/misaligned</Badge>
              </div>
              <Card className="mt-4 bg-muted/40 p-4 text-sm">
                Supply↔Demand is heavily weighted in the overall score.
              </Card>
              <p className="mt-2 text-sm text-muted-foreground">
                <span role="img" aria-label="hint">
                  💡
                </span>{" "}
                <span className="ml-1">Green lanes are your relationship cash‑flow.</span>
              </p>
            </section>

            {/* Regulation */}
            <section id="regulation">
              <h2 className="mb-2 text-xl font-semibold">Base Regulation (Calm / Neutral / Stressed)</h2>
              <p>People oscillate between states. We track the mix you're usually in:</p>
              <ul className="ml-6 list-disc space-y-1">
                <li>Calm (Reg+) — well‑regulated; more bandwidth and generosity</li>
                <li>Neutral (Reg0) — steady baseline</li>
                <li>Stressed (Reg−) — reactive; supply shrinks, demand rises</li>
              </ul>
              <p className="mt-2">
                Plain rule: more Calm/Neutral overlap → higher fit. Stressed×Stressed time → more friction. We measure your
                overlap by context (Flow, Performative, Stress).
              </p>
            </section>

            {/* Core */}
            <section id="core">
              <h2 className="mb-2 text-xl font-semibold">Core Alignment (baseline)</h2>
              <p>
                Your underlying type styles can be complementary, adjacent, or opposed. Core alignment is where you start, not
                where you must end.
              </p>
            </section>

            {/* Drift */}
            <section id="drift">
              <h2 className="mb-2 text-xl font-semibold">Drift: Temporary Orientations</h2>
              <p>
                You have a core type (e.g., LIE) but also drift into temporary orientations that resemble other types (e.g., ILI,
                LSI)—especially across contexts like Flow, Performative, or Stress. Drift matters because lane coverage shifts
                with it, and because partners may not drift in overlapping directions at the same time.
              </p>
              <p className="mt-2">
                Why "duals" can still clash: if both partners drift away from overlapping orientations—or meet mostly in
                Stress—the trade balance goes negative even when the baseline match is "ideal."
              </p>
              <div className="mt-4">
                <ComprehensiveDriftDemo />
              </div>
            </section>

            {/* Traits */}
            <section id="traits">
              <h2 className="mb-2 text-xl font-semibold">Trait Nudges (Big Five)</h2>
              <p>
                Traits like Agreeableness and Conscientiousness gently lift fit; high Neuroticism lowers it. These are small dials,
                not destiny.
              </p>
            </section>

            {/* Learn & Practice */}
            <section id="learn" className="space-y-10">
              <header>
                <h2 className="text-xl font-semibold">Learn & Practice</h2>
                <p className="text-muted-foreground">Short lessons and ready-to-use exercises—no charts, just clarity.</p>
              </header>

              <MicroLessonsAccordion />
              <QuickSelfCheck />
              <TinyHabitsTabs />
              <ConversationScripts />
              <RolePlayAccordion />
              <MiniCourseChecklist />
              <ContextToggleExamples />
              <MythFactRows />
              <ReflectionPrompts />
              <InlineGlossary />
              <DebriefBanner />
            </section>

            {/* Visuals */}
            <section id="visuals">
              <h2 className="mb-4 text-xl font-semibold">Visuals</h2>
              <div className="space-y-8">
                <div>
<<<<<<< HEAD
                  <CoreTypesCompatibilityMatrix matrix={CORE_BASELINE_MATRIX} map={CORE_BASELINE} />
=======
                  <CoreTypesCompatibilityMatrix matrix={CORE_BASELINE_MATRIX} />
>>>>>>> 27f622bb
                  <div className="mt-6 text-center">
                    <Button asChild variant="outline" size="lg">
                      <a href="/relational-fit/heatmap" aria-label="View Detailed Heatmap">
                        View Detailed Interactive Heatmap
                        <ArrowRight className="ml-2 h-4 w-4" />
                      </a>
                    </Button>
                  </div>
                </div>
                <PairReportMini />
              </div>
            </section>

            {/* How it works */}
            <section id="how">
              <h2 className="mb-2 text-xl font-semibold">How the Fit Score Works</h2>
              <div className="bg-muted/50 p-4 rounded-lg">
                <p className="font-mono text-sm mb-3">
                  Fit = 0.5×(Supply↔Demand) + 0.35×(Core × Regulation) + 0.15×(Drift overlap)
                </p>
                <ul className="space-y-2 text-sm">
                  <li><strong>Supply↔Demand:</strong> How completely each partner's supply covers the other's demand across five lanes</li>
                  <li><strong>Core × Regulation:</strong> Baseline alignment scaled by Calm/Neutral vs. Stressed overlap</li>
                  <li><strong>Drift overlap:</strong> How often temporary orientations meet in compatible zones</li>
                  <li><strong>Traits:</strong> Small final nudges from Big Five patterns</li>
                </ul>
                <p className="mt-3 text-sm text-muted-foreground">
                  Output: 🟩/🟨/🟥 band + what's working + watch-outs + two tiny habits
                </p>
              </div>
            </section>

            {/* Examples */}
            <section id="examples">
              <h2 className="mb-2 text-xl font-semibold">Examples</h2>
              <div className="space-y-4">
                <Card className="p-4 border-green-200 bg-green-50/50">
                  <p className="font-semibold text-green-800 mb-2">🟩 Supportive: Close to Dual & Well-regulated</p>
                  <p className="text-sm mb-2">Strong lane coverage (4 greens), Calm/Neutral dominant.</p>
                  <p className="text-sm"><strong>Tiny Habits:</strong> 15-min weekly pacing sync; use a "pause word" for values friction.</p>
                </Card>
                
                <Card className="p-4 border-yellow-200 bg-yellow-50/50">
                  <p className="font-semibold text-yellow-800 mb-2">🟨 Stretch: Great Core, Weak Lane Coverage</p>
                  <p className="text-sm mb-2">Missing Care/Boundaries and Timing; Stressed overlap is common.</p>
                  <p className="text-sm"><strong>Tiny Habits:</strong> Time-box emotional labor; end-of-day handoff ritual.</p>
                </Card>
              </div>
            </section>

            {/* Debrief */}
            <section id="debrief" className="text-center">
              <h2 className="mb-2 text-xl font-semibold">Compatibility Debrief</h2>
              <p className="mb-4">
                Want a personalized breakdown? Book a 1-on-1 Compatibility Debrief—we'll walk through your lanes, state mix, and
                drift map, and set two tiny habits you can use this week.
              </p>
              <Button asChild size="lg" className="mx-auto">
                <a href="/book/compatibility-debrief" aria-label="Book Compatibility Debrief">
                  Book a Compatibility Debrief
                  <ArrowRight className="ml-2 h-5 w-5" />
                </a>
              </Button>
            </section>

            {/* FAQs */}
            <section id="faqs">
              <h2 className="mb-4 text-xl font-semibold">FAQs</h2>
              <div className="space-y-4">
                <div>
                  <h4 className="font-semibold mb-1">Does this replace classic intertype relations?</h4>
                  <p className="text-sm text-muted-foreground">No—PRISM builds on them and adds regulation and lane coverage for day-to-day accuracy.</p>
                </div>
                <div>
                  <h4 className="font-semibold mb-1">Why emphasize Supply↔Demand?</h4>
                  <p className="text-sm text-muted-foreground">It's the best proxy for how supported people feel most days.</p>
                </div>
                <div>
                  <h4 className="font-semibold mb-1">Can a red lane improve?</h4>
                  <p className="text-sm text-muted-foreground">Yes—through rituals, boundaries, or targeted role swaps.</p>
                </div>
                <div>
                  <h4 className="font-semibold mb-1">Is stress a deal-breaker?</h4>
                  <p className="text-sm text-muted-foreground">No—recover capacity first, then tackle big decisions.</p>
                </div>
              </div>
            </section>
          </div>
        </div>
      </div>
    </div>
  );
}<|MERGE_RESOLUTION|>--- conflicted
+++ resolved
@@ -6,11 +6,7 @@
 import { ArrowRight } from "lucide-react";
 import Header from "@/components/Header";
 import { CoreTypesCompatibilityMatrix } from "@/components/relational/CoreTypesCompatibilityMatrix";
-<<<<<<< HEAD
-import { CORE_BASELINE_MATRIX, CORE_BASELINE } from "@/data/coreBaseline";
-=======
 import { CORE_BASELINE_MATRIX } from "@/data/coreBaseline";
->>>>>>> 27f622bb
 import ComprehensiveDriftDemo from "./components/ComprehensiveDriftDemo";
 import PairReportMini from "./components/PairReportMini";
 import MicroLessonsAccordion from "./components/learning/MicroLessonsAccordion";
@@ -46,20 +42,21 @@
 
   return (
     <div className="min-h-screen bg-background">
-      <Helmet 
+      <Helmet
         title="PRISM Relational Fit"
         meta={[
           {
             name: "description",
-            content: "See how your natural style, current regulation, and what you supply vs. need add up to everyday chemistry."
-          }
+            content:
+              "See how your natural style, current regulation, and what you supply vs. need add up to everyday chemistry.",
+          },
         ]}
       />
       <Header />
 
       {/* Hero */}
       <section className="bg-background py-12 pt-24 text-center">
-        <h1 className="mb-4 text-4xl font-bold">Relational Fit = Need‑meeting in real life</h1>
+        <h1 className="mb-4 text-4xl font-bold">Relational Fit = Need-meeting in real life</h1>
         <p className="mx-auto mb-6 max-w-2xl text-lg text-muted-foreground">
           See how your natural style, current regulation, and what you supply vs. need add up to everyday chemistry.
         </p>
@@ -70,14 +67,9 @@
               <ArrowRight className="ml-2 h-5 w-5" />
             </a>
           </Button>
-          <Button asChild variant="outline" size="lg">
-            <a href="/relational-fit/heatmap" aria-label="View Detailed Heatmap">
-              View Detailed Heatmap
-            </a>
-          </Button>
         </div>
         <p className="mt-4 text-sm text-muted-foreground">
-          PRISM builds on classic type relations by weighting real‑world states and a simple supply↔demand balance.
+          PRISM builds on classic type relations by weighting real-world states and a simple supply↔demand balance.
         </p>
       </section>
 
@@ -126,12 +118,10 @@
               <ul className="ml-6 list-disc space-y-1">
                 <li>Core match: some pairs start easier than others.</li>
                 <li>Base regulation: more calm time → more patience and better listening.</li>
-                <li>
-                  Supply↔Demand (the big one): your strengths meeting their needs (and vice versa).
-                </li>
+                <li>Supply↔Demand (the big one): your strengths meeting their needs (and vice versa).</li>
               </ul>
               <p className="mt-2">
-                We highlight Supply↔Demand because it explains why non‑ideal type matches can feel great—or "textbook" pairs
+                We highlight Supply↔Demand because it explains why non-ideal type matches can feel great—or "textbook" pairs
                 can struggle.
               </p>
             </section>
@@ -139,21 +129,15 @@
             {/* Supply Demand */}
             <section id="supply-demand">
               <h2 className="mb-2 text-xl font-semibold">Supply ↔ Demand (front and center)</h2>
-              <p>
-                Think of your relationship as a tiny economy.
-              </p>
-              <p className="mt-2">
-                Supply = what you give easily and consistently (without draining yourself)
-              </p>
-              <p>
-                Demand = what you reliably value and ask for (explicitly or implicitly)
-              </p>
+              <p>Think of your relationship as a tiny economy.</p>
+              <p className="mt-2">Supply = what you give easily and consistently (without draining yourself)</p>
+              <p>Demand = what you reliably value and ask for (explicitly or implicitly)</p>
               <p>Good fit = your supply covers their demand, and their supply covers yours</p>
               <p className="mt-2">We map five role lanes:</p>
               <ul className="ml-6 list-disc space-y-1">
                 <li>Structure / Clarity — planning, decisions, expectations</li>
                 <li>Care / Boundaries — empathy, values, conflict limits</li>
-                <li>Energy / Initiation — momentum, push, follow‑through</li>
+                <li>Energy / Initiation — momentum, push, follow-through</li>
                 <li>Sensing / Timing — tempo, comfort, practicality</li>
                 <li>Insight / Meaning — patterns, why, shared narrative</li>
               </ul>
@@ -163,14 +147,10 @@
                 <Badge className="bg-rf-stretch text-white">🟨 partial</Badge>
                 <Badge className="bg-rf-friction text-white">🟥 unmet/misaligned</Badge>
               </div>
-              <Card className="mt-4 bg-muted/40 p-4 text-sm">
-                Supply↔Demand is heavily weighted in the overall score.
-              </Card>
+              <Card className="mt-4 bg-muted/40 p-4 text-sm">Supply↔Demand is heavily weighted in the overall score.</Card>
               <p className="mt-2 text-sm text-muted-foreground">
-                <span role="img" aria-label="hint">
-                  💡
-                </span>{" "}
-                <span className="ml-1">Green lanes are your relationship cash‑flow.</span>
+                <span role="img" aria-label="hint">💡</span>
+                <span className="ml-1">Green lanes are your relationship cash-flow.</span>
               </p>
             </section>
 
@@ -179,7 +159,7 @@
               <h2 className="mb-2 text-xl font-semibold">Base Regulation (Calm / Neutral / Stressed)</h2>
               <p>People oscillate between states. We track the mix you're usually in:</p>
               <ul className="ml-6 list-disc space-y-1">
-                <li>Calm (Reg+) — well‑regulated; more bandwidth and generosity</li>
+                <li>Calm (Reg+) — well-regulated; more bandwidth and generosity</li>
                 <li>Neutral (Reg0) — steady baseline</li>
                 <li>Stressed (Reg−) — reactive; supply shrinks, demand rises</li>
               </ul>
@@ -249,11 +229,7 @@
               <h2 className="mb-4 text-xl font-semibold">Visuals</h2>
               <div className="space-y-8">
                 <div>
-<<<<<<< HEAD
-                  <CoreTypesCompatibilityMatrix matrix={CORE_BASELINE_MATRIX} map={CORE_BASELINE} />
-=======
                   <CoreTypesCompatibilityMatrix matrix={CORE_BASELINE_MATRIX} />
->>>>>>> 27f622bb
                   <div className="mt-6 text-center">
                     <Button asChild variant="outline" size="lg">
                       <a href="/relational-fit/heatmap" aria-label="View Detailed Heatmap">
@@ -295,7 +271,7 @@
                   <p className="text-sm mb-2">Strong lane coverage (4 greens), Calm/Neutral dominant.</p>
                   <p className="text-sm"><strong>Tiny Habits:</strong> 15-min weekly pacing sync; use a "pause word" for values friction.</p>
                 </Card>
-                
+
                 <Card className="p-4 border-yellow-200 bg-yellow-50/50">
                   <p className="font-semibold text-yellow-800 mb-2">🟨 Stretch: Great Core, Weak Lane Coverage</p>
                   <p className="text-sm mb-2">Missing Care/Boundaries and Timing; Stressed overlap is common.</p>
