--- conflicted
+++ resolved
@@ -19,15 +19,16 @@
   const { sessionId: paramId } = useParams<{ sessionId: string }>();
   const query = new URLSearchParams(useLocation().search);
   const navigate = useNavigate();
+
   const sessionId = useMemo(
     () => paramId || query.get("sessionId") || "",
     [paramId, query],
   );
   const shareToken = useMemo(() => query.get("t"), [query]);
 
-    const [data, setData] = useState<ResultsPayload | null>(null);
-    const [err, setErr] = useState<string | null>(null);
-    const [tries, setTries] = useState(0);
+  const [data, setData] = useState<ResultsPayload | null>(null);
+  const [err, setErr] = useState<string | null>(null);
+  const [tries, setTries] = useState(0);
 
   const resultsUrl = shareToken
     ? `${window.location.origin}/results/${sessionId}?t=${shareToken}`
@@ -41,11 +42,11 @@
         description: "Your private results link has been copied to your clipboard.",
       });
     } catch {
-      const textArea = document.createElement('textarea');
+      const textArea = document.createElement("textarea");
       textArea.value = resultsUrl;
       document.body.appendChild(textArea);
       textArea.select();
-      document.execCommand('copy');
+      document.execCommand("copy");
       document.body.removeChild(textArea);
       toast({
         title: "Secure link copied!",
@@ -55,27 +56,27 @@
   };
 
   const downloadPDF = async () => {
-    const node = document.getElementById('results-content');
+    const node = document.getElementById("results-content");
     if (!node) return;
 
-    const canvas = await html2canvas(node, { scale: 2, backgroundColor: '#ffffff' });
-    const img = canvas.toDataURL('image/png');
-    const pdf = new jsPDF('p', 'mm', 'a4');
+    const canvas = await html2canvas(node, { scale: 2, backgroundColor: "#ffffff" });
+    const img = canvas.toDataURL("image/png");
+    const pdf = new jsPDF("p", "mm", "a4");
     const pageWidth = 210, pageHeight = 297;
     const imgProps = pdf.getImageProperties(img);
     const imgWidth = pageWidth, imgHeight = (imgProps.height * imgWidth) / imgProps.width;
 
-    pdf.addImage(img, 'PNG', 0, 0, imgWidth, Math.min(imgHeight, pageHeight));
+    pdf.addImage(img, "PNG", 0, 0, imgWidth, Math.min(imgHeight, pageHeight));
     let remaining = imgHeight - pageHeight;
     let y = 0;
     while (remaining > 0) {
       pdf.addPage();
       y += pageHeight;
-      pdf.addImage(img, 'PNG', 0, -y, imgWidth, imgHeight);
+      pdf.addImage(img, "PNG", 0, -y, imgWidth, imgHeight);
       remaining -= pageHeight;
     }
 
-    pdf.save('PRISM_Profile.pdf');
+    pdf.save("PRISM_Profile.pdf");
   };
 
   useEffect(() => {
@@ -84,51 +85,26 @@
 
     (async () => {
       try {
-<<<<<<< HEAD
         const { data, error } = await supabase.functions.invoke<ResultsPayload>(
           "get-results-by-session",
           { body: { session_id: sessionId, share_token: shareToken || null } },
         );
         if (error) throw error;
         if (!data?.profile) throw new Error("Results not found");
-        const payload = data;
-=======
-        let payload: ResultsPayload | null = null;
-        if (shareToken) {
-          const { data, error } = await supabase.rpc(
-            "get_profile_by_session_token",
-            { p_share_token: shareToken, p_client_ip: "" },
-          );
-          if (error) throw error;
-          if (!data) throw new Error("Results not found");
-          payload = { session: { id: sessionId, status: "completed" }, profile: data };
-        } else {
-          let { data, error } = await supabase.rpc<ResultsPayload>(
-            "get_results_by_session",
-            { session_id: sessionId },
-          );
-          if (error && (error.code === "42703" || /column .* does not exist/.test(error.message))) {
-            const fallback = await supabase.rpc<ResultsPayload>(
-              "get_results_by_session_legacy",
-              { session_id: sessionId },
-            );
-            data = fallback.data;
-            error = fallback.error;
-          }
-          if (error) throw error;
-          if (!data?.profile) throw new Error("Results not found");
-          payload = data;
-        }
->>>>>>> 56edc13d
-        if (!cancel) setData(payload);
+        if (!cancel) setData(data);
       } catch (e: any) {
         const status = Number((e?.code ?? e?.status) || 0);
         if (status === 409 && tries < 12) {
           setTimeout(() => !cancel && setTries((t) => t + 1), 1000);
           return;
         }
-        if (!cancel)
-          setErr(e?.message && typeof e.message === "string" ? e.message : "Failed to load results");
+        if (!cancel) {
+          setErr(
+            e?.message && typeof e.message === "string"
+              ? e.message
+              : "Failed to load results",
+          );
+        }
       }
     })();
 
@@ -144,23 +120,27 @@
   }, [data?.profile, sessionId]);
 
   if (err) return <div className="p-8">Error: {err}</div>;
-    if (!data) return <div className="p-8">Loading…</div>;
+  if (!data) return <div className="p-8">Loading…</div>;
 
-    return (
-      <div className="min-h-screen bg-background">
-        {query.get("debug") === "1" && data.profile && (
-          <div className="fixed top-2 right-2 bg-black/70 text-white text-xs p-2 rounded">
-            <div>version: {data.profile.version}</div>
-            <div>fc_source: {data.profile.fc_source || "none"}</div>
-            <div>
-              {data.profile.top_types?.slice(0,3).map((t:any) => `${t.code}:${t.share.toFixed(3)}`).join(" ")}
-            </div>
+  return (
+    <div className="min-h-screen bg-background">
+      {query.get("debug") === "1" && data.profile && (
+        <div className="fixed top-2 right-2 bg-black/70 text-white text-xs p-2 rounded">
+          <div>version: {data.profile.version}</div>
+          <div>fc_source: {data.profile.fc_source || "none"}</div>
+          <div>
+            {data.profile.top_types
+              ?.slice(0, 3)
+              .map((t: any) => `${t.code}:${t.share.toFixed(3)}`)
+              .join(" ")}
           </div>
-        )}
-        <div className="py-8 px-4 space-y-6">
-          <div id="results-content">
-            <ResultsV2 profile={data.profile} />
-          </div>
+        </div>
+      )}
+
+      <div className="py-8 px-4 space-y-6">
+        <div id="results-content">
+          <ResultsV2 profile={data.profile} />
+        </div>
 
         <Card className="max-w-4xl mx-auto">
           <CardContent className="p-6">
@@ -190,7 +170,7 @@
                 Download PDF Report
               </Button>
               <Button
-                onClick={() => navigate('/assessment?start=true')}
+                onClick={() => navigate("/assessment?start=true")}
                 variant="outline"
                 size="lg"
                 className="flex items-center gap-2"
