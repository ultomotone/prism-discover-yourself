import { useEffect, useMemo, useState } from "react";
import { useLocation, useNavigate, useParams } from "react-router-dom";
import { supabase } from "@/lib/supabase/client";
import { ResultsV2 } from "@/components/assessment/ResultsV2";
import { Button } from "@/components/ui/button";
import { Card, CardContent } from "@/components/ui/card";
import { Link as LinkIcon, Copy, Download, RotateCcw } from "lucide-react";
import { toast } from "@/hooks/use-toast";
import html2canvas from "html2canvas";
import jsPDF from "jspdf";
import { trackResultsViewed } from "@/lib/analytics";

type ResultsPayload = {
  session: { id: string; status: string };
  profile: any;
};

export default function Results() {
  const { sessionId: paramId } = useParams<{ sessionId: string }>();
  const location = useLocation();
  const query = new URLSearchParams(location.search);
  const navigate = useNavigate();

  const sessionId = useMemo(
    () => paramId || query.get("sessionId") || "",
    [paramId, query]
  );
  const shareToken = useMemo(() => query.get("t") ?? null, [query]);

  const [data, setData] = useState<ResultsPayload | null>(null);
  const [err, setErr] = useState<string | null>(null);
  const [tries, setTries] = useState(0);

  const resultsUrl = shareToken
    ? `${window.location.origin}/results/${sessionId}?t=${shareToken}`
    : `${window.location.origin}/results/${sessionId}`;

  const copyResultsLink = async () => {
    try {
      await navigator.clipboard.writeText(resultsUrl);
      toast({
        title: "Secure link copied!",
        description:
          "Your private results link has been copied to your clipboard.",
      });
    } catch {
      const textArea = document.createElement("textarea");
      textArea.value = resultsUrl;
      document.body.appendChild(textArea);
      textArea.select();
      document.execCommand("copy");
      document.body.removeChild(textArea);
      toast({
        title: "Secure link copied!",
        description:
          "Your private results link has been copied to your clipboard.",
      });
    }
  };

  const downloadPDF = async () => {
    const node = document.getElementById("results-content");
    if (!node) return;

    const canvas = await html2canvas(node, { scale: 2, backgroundColor: "#ffffff" });
    const img = canvas.toDataURL("image/png");
    const pdf = new jsPDF("p", "mm", "a4");
    const pageWidth = 210,
      pageHeight = 297;
    const imgProps = pdf.getImageProperties(img);
    const imgWidth = pageWidth,
      imgHeight = (imgProps.height * imgWidth) / imgProps.width;

    pdf.addImage(img, "PNG", 0, 0, imgWidth, Math.min(imgHeight, pageHeight));
    let remaining = imgHeight - pageHeight;
    let y = 0;
    while (remaining > 0) {
      pdf.addPage();
      y += pageHeight;
      pdf.addImage(img, "PNG", 0, -y, imgWidth, imgHeight);
      remaining -= pageHeight;
    }

    pdf.save("PRISM_Profile.pdf");
  };

  useEffect(() => {
    if (!sessionId) return;
    let cancel = false;

    (async () => {
      try {
        let payload: ResultsPayload | null = null;

        // Preferred RPC with token validation (incognito/public link)
        const { data: res, error } = await supabase.rpc<ResultsPayload>(
          "get_results_by_session",
          { session_id: sessionId, t: shareToken }
        );

        if (!error && res?.profile) {
          payload = res;
        } else if (error) {
          throw error;
        } else {
<<<<<<< HEAD
          if (error) {
            throw error;
          }
=======
>>>>>>> 38a70ace
          throw new Error("Results not found");
        }

        if (!cancel) setData(payload);
      } catch (e: any) {
        const status = Number((e?.code ?? e?.status) || 0);
        // transient retry (e.g., 409/contention or 429 rate-limit if surfaced)
        if ((status === 409 || status === 429 || (status >= 500 && status < 600)) && tries < 2) {
          setTimeout(() => !cancel && setTries((t) => t + 1), 400 * (tries + 1));
          return;
        }
        if (!cancel) {
          setErr(
            e?.message && typeof e.message === "string"
              ? e.message
              : "Failed to load results"
          );
        }
      }
    })();

    return () => {
      cancel = true;
    };
  }, [sessionId, shareToken, tries]);

  useEffect(() => {
    if (data?.profile) {
      trackResultsViewed(sessionId, (data.profile as any)?.type_code);
    }
  }, [data?.profile, sessionId]);

  if (err) return <div className="p-8">Error: {err}</div>;
  if (!data) return <div className="p-8">Loading…</div>;

  return (
    <div className="min-h-screen bg-background">
      {query.get("debug") === "1" && data.profile && (
        <div className="fixed top-2 right-2 bg-black/70 text-white text-xs p-2 rounded">
          <div>version: {data.profile.version}</div>
          <div>fc_source: {data.profile.fc_source || "none"}</div>
          <div>
            {data.profile.top_types
              ?.slice(0, 3)
              .map((t: any) => `${t.code}:${Number(t.share).toFixed(3)}`)
              .join(" ")}
          </div>
        </div>
      )}

      <div className="py-8 px-4 space-y-6">
        <div id="results-content">
          <ResultsV2 profile={data.profile} />
        </div>

        <Card className="max-w-4xl mx-auto">
          <CardContent className="p-6">
            <div className="text-center mb-4">
              <div className="flex items-center justify-center gap-2 mb-2">
                <LinkIcon className="h-4 w-4" />
                <h3 className="font-semibold">Save Your Results</h3>
              </div>
              <p className="text-sm text-muted-foreground mb-4">
                Bookmark this link to access your results anytime
              </p>
              <div className="flex items-center gap-2 p-3 bg-muted rounded-lg">
                <code className="text-sm flex-1 truncate">{resultsUrl}</code>
                <Button onClick={copyResultsLink} variant="ghost" size="sm" className="shrink-0">
                  <Copy className="h-4 w-4" />
                </Button>
              </div>
            </div>
          </CardContent>
        </Card>

        <Card className="max-w-4xl mx-auto">
          <CardContent className="p-6">
            <div className="flex flex-col sm:flex-row gap-4 justify-center">
              <Button onClick={downloadPDF} size="lg" className="flex items-center gap-2">
                <Download className="h-4 w-4" />
                Download PDF Report
              </Button>
              <Button
                onClick={() => navigate("/assessment?start=true")}
                variant="outline"
                size="lg"
                className="flex items-center gap-2"
              >
                <RotateCcw className="h-4 w-4" />
                Retake Assessment
              </Button>
            </div>
          </CardContent>
        </Card>
      </div>
    </div>
  );
}<|MERGE_RESOLUTION|>--- conflicted
+++ resolved
@@ -65,11 +65,11 @@
     const canvas = await html2canvas(node, { scale: 2, backgroundColor: "#ffffff" });
     const img = canvas.toDataURL("image/png");
     const pdf = new jsPDF("p", "mm", "a4");
-    const pageWidth = 210,
-      pageHeight = 297;
+    const pageWidth = 210;
+    const pageHeight = 297;
     const imgProps = pdf.getImageProperties(img);
-    const imgWidth = pageWidth,
-      imgHeight = (imgProps.height * imgWidth) / imgProps.width;
+    const imgWidth = pageWidth;
+    const imgHeight = (imgProps.height * imgWidth) / imgProps.width;
 
     pdf.addImage(img, "PNG", 0, 0, imgWidth, Math.min(imgHeight, pageHeight));
     let remaining = imgHeight - pageHeight;
@@ -90,32 +90,19 @@
 
     (async () => {
       try {
-        let payload: ResultsPayload | null = null;
-
-        // Preferred RPC with token validation (incognito/public link)
+        // Single, authoritative RPC. Token path (t set) or owner path (t null).
         const { data: res, error } = await supabase.rpc<ResultsPayload>(
           "get_results_by_session",
           { session_id: sessionId, t: shareToken }
         );
 
-        if (!error && res?.profile) {
-          payload = res;
-        } else if (error) {
-          throw error;
-        } else {
-<<<<<<< HEAD
-          if (error) {
-            throw error;
-          }
-=======
->>>>>>> 38a70ace
-          throw new Error("Results not found");
-        }
+        if (error) throw error;
+        if (!res?.profile) throw new Error("Results not found");
 
-        if (!cancel) setData(payload);
+        if (!cancel) setData(res);
       } catch (e: any) {
         const status = Number((e?.code ?? e?.status) || 0);
-        // transient retry (e.g., 409/contention or 429 rate-limit if surfaced)
+        // Retry transient-ish errors briefly
         if ((status === 409 || status === 429 || (status >= 500 && status < 600)) && tries < 2) {
           setTimeout(() => !cancel && setTries((t) => t + 1), 400 * (tries + 1));
           return;
