--- conflicted
+++ resolved
@@ -18,17 +18,12 @@
 import jsPDF from "jspdf";
 import { trackResultsViewed } from "@/lib/analytics";
 import { classifyRpcError, type RpcErrorCategory } from "@/features/results/errorClassifier";
-<<<<<<< HEAD
-import { fetchResultsBySession, type ResultsFetchMode } from "@/services/resultsApi";
-import { ensureSessionLinked } from "@/services/sessionLinking";
-=======
 import {
   fetchOwnerResultBySession,
   fetchSharedResultBySession,
   type ResultsFetchPayload,
   type ResultsSuccessPayload,
 } from "@/services/resultsApi";
->>>>>>> 5f4462fe
 import { IS_PREVIEW } from "@/lib/env";
 import { ensureSessionLinked } from "@/services/sessionLinking";
 import { useQuery, useQueryClient } from "@tanstack/react-query";
@@ -73,10 +68,7 @@
   const ResultsView = components?.ResultsView ?? ResultsV2;
   const { sessionId: paramId } = useParams<{ sessionId: string }>();
   const location = useLocation();
-  const query = useMemo(
-    () => new URLSearchParams(location.search),
-    [location.search]
-  );
+  const query = useMemo(() => new URLSearchParams(location.search), [location.search]);
   const navigate = useNavigate();
   const queryClient = useQueryClient();
 
@@ -107,29 +99,12 @@
     );
   }
 
-  const [shareToken, setShareToken] = useState<string | null>(
-    query.get("t") ?? null
-  );
-<<<<<<< HEAD
-  const versionParam = useMemo(() => query.get("sv"), [query]);
-  const [resultsVersionKey, setResultsVersionKey] = useState<string | null>(
-    () => versionParam ?? null
-  );
-  const normalizedShareToken = useMemo(() => {
-    if (typeof shareToken !== "string") {
-      return null;
-    }
-    const trimmed = shareToken.trim();
-    return trimmed.length > 0 ? trimmed : null;
-  }, [shareToken]);
-  const identityKey = useMemo(
-    () => (normalizedShareToken ? `token:${normalizedShareToken}` : "owner"),
-    [normalizedShareToken]
-=======
+  const [shareToken, setShareToken] = useState<string | null>(query.get("t") ?? null);
   const scoringVersionParam = useMemo(() => {
     const raw = query.get("sv");
     return raw && raw.trim().length > 0 ? raw.trim() : undefined;
   }, [query]);
+
   const hasShareToken = useMemo(
     () => typeof shareToken === "string" && shareToken.trim().length > 0,
     [shareToken]
@@ -137,26 +112,24 @@
   const tokenKey = useMemo(
     () => (hasShareToken ? shareToken!.trim() : "no-token"),
     [hasShareToken, shareToken]
->>>>>>> 5f4462fe
   );
+
   const [hasAuthSession, setHasAuthSession] = useState(false);
   const [authStateResolved, setAuthStateResolved] = useState(false);
+
   useEffect(() => {
     setShareToken(query.get("t") ?? null);
   }, [query]);
+
   useEffect(() => {
     let active = true;
     (async () => {
       try {
         const { data: sessionData } = await supabase.auth.getSession();
-        if (!active) {
-          return;
-        }
+        if (!active) return;
         setHasAuthSession(Boolean(sessionData?.session?.access_token));
       } finally {
-        if (active) {
-          setAuthStateResolved(true);
-        }
+        if (active) setAuthStateResolved(true);
       }
     })();
     const { data: listener } = supabase.auth.onAuthStateChange((_event, session) => {
@@ -172,7 +145,6 @@
   const [rotating, setRotating] = useState(false);
   const linkAttemptedRef = useRef(false);
 
-
   const downloadPDF = async () => {
     const node = document.getElementById("results-content");
     if (!node) return;
@@ -199,48 +171,21 @@
     pdf.save("PRISM_Profile.pdf");
   };
 
-<<<<<<< HEAD
-  const fetchMode = useMemo<ResultsFetchMode | null>(() => {
-    if (normalizedShareToken) {
-      return { mode: "share", shareToken: normalizedShareToken };
-    }
-    if (hasAuthSession) {
-      return { mode: "owner" };
-    }
-    return null;
-  }, [normalizedShareToken, hasAuthSession]);
-
-  const resultsQuery = useQuery<ResultsResponse | null>({
-    queryKey: resultsQueryKeys.session(sessionId, identityKey, resultsVersionKey),
-    queryFn: async () => {
-      if (!fetchMode) {
-        throw new Error("Results fetch mode unavailable");
-      }
-      return fetchResultsBySession(sessionId, fetchMode) as Promise<ResultsResponse>;
-    },
-    enabled: Boolean(sessionId && fetchMode),
-=======
   const resultsQuery = useQuery<ResultsFetchPayload | undefined>({
     queryKey: resultsQueryKeys.session(sessionId, tokenKey, scoringVersionParam),
     queryFn: () => {
-      if (!sessionId) {
-        throw new Error("sessionId is required");
-      }
-      if (hasShareToken) {
-        return fetchSharedResultBySession(sessionId, shareToken!.trim());
-      }
+      if (!sessionId) throw new Error("sessionId is required");
+      if (hasShareToken) return fetchSharedResultBySession(sessionId, shareToken!.trim());
       return fetchOwnerResultBySession(sessionId);
     },
-    enabled: Boolean(sessionId && (hasShareToken ? shareToken : true)),
->>>>>>> 5f4462fe
+    // enable when we either have a token OR we have resolved auth (so owner fetch can succeed/fail)
+    enabled: Boolean(sessionId && (hasShareToken || authStateResolved)),
     refetchOnWindowFocus: true,
     refetchOnReconnect: true,
     refetchInterval: (currentData) => {
       const data = currentData as ResultsFetchPayload | undefined;
       if (!data) return 2000;
-      if (data.ok === false && data.code === "SCORING_ROWS_MISSING") {
-        return 2000;
-      }
+      if (data.ok === false && data.code === "SCORING_ROWS_MISSING") return 2000;
       if (
         scoringVersionParam &&
         data.ok === true &&
@@ -249,19 +194,13 @@
       ) {
         return 2000;
       }
-      if (scoringVersionParam && data.ok === true && !data.scoring_version) {
-        return 2000;
-      }
+      if (scoringVersionParam && data.ok === true && !data.scoring_version) return 2000;
       return false;
     },
     retry: (failureCount, error) => {
       const kind = classifyRpcError(error);
-      if (kind === "expired_or_invalid_token" || kind === "not_authorized") {
-        return false;
-      }
-      if (kind === "transient") {
-        return failureCount < 4;
-      }
+      if (kind === "expired_or_invalid_token" || kind === "not_authorized") return false;
+      if (kind === "transient") return failureCount < 4;
       return false;
     },
     gcTime: 1000 * 60 * 10,
@@ -277,12 +216,8 @@
     resultsQuery.data?.ok === false && resultsQuery.data.code === "SCORING_ROWS_MISSING";
 
   const derivedState = useMemo(() => {
-    if (successResult) {
-      return { data: successResult as ResultsPayload, err: null as string | null };
-    }
-    if (scoringPending) {
-      return { data: null as ResultsPayload | null, err: "Results updating—recompute required." };
-    }
+    if (successResult) return { data: successResult as ResultsPayload, err: null as string | null };
+    if (scoringPending) return { data: null as ResultsPayload | null, err: "Results updating—recompute required." };
     return { data: null as ResultsPayload | null, err: null as string | null };
   }, [successResult, scoringPending]);
 
@@ -292,7 +227,8 @@
 
   if (resultsQuery.error) {
     let kind = classifyRpcError(resultsQuery.error);
-    if (kind === "expired_or_invalid_token" && !normalizedShareToken && hasAuthSession) {
+    // If share token missing but user is logged in, call it not_authorized (owner path)
+    if (kind === "expired_or_invalid_token" && !hasShareToken && hasAuthSession) {
       kind = "not_authorized";
     }
     if (kind === "expired_or_invalid_token" || kind === "not_authorized") {
@@ -309,27 +245,18 @@
     }
   }
 
+  // If neither share token nor (resolved) owner auth, show unauthorized
   const fetchPreconditionError: RpcErrorCategory | null = useMemo(() => {
-    if (fetchMode) {
-      return null;
-    }
-    if (!sessionId) {
-      return null;
-    }
-    if (normalizedShareToken) {
-      return null;
-    }
-    if (!authStateResolved) {
-      return null;
-    }
-    return "not_authorized";
-  }, [authStateResolved, fetchMode, normalizedShareToken, sessionId]);
-
-  if (!errKind && fetchPreconditionError) {
-    errKind = fetchPreconditionError;
-  }
-
-  const isAuthResolving = !fetchMode && !normalizedShareToken && !authStateResolved;
+    if (hasShareToken) return null;
+    if (!sessionId) return null;
+    if (!authStateResolved) return null;
+    if (!hasAuthSession) return "not_authorized";
+    return null;
+  }, [authStateResolved, hasAuthSession, hasShareToken, sessionId]);
+
+  if (!errKind && fetchPreconditionError) errKind = fetchPreconditionError;
+
+  const isAuthResolving = !hasShareToken && !authStateResolved;
   const loading = (resultsQuery.isPending || isAuthResolving) && !data && !err && !errKind;
 
   if (data?.profile) {
@@ -346,23 +273,19 @@
 
   const sessionShareToken = useMemo(() => {
     const raw = (data?.session as { share_token?: string } | undefined)?.share_token;
-    if (typeof raw !== "string") {
-      return null;
-    }
+    if (typeof raw !== "string") return null;
     const trimmed = raw.trim();
     return trimmed.length > 0 ? trimmed : null;
   }, [data?.session]);
 
-  const navigationShareToken = normalizedShareToken;
+  const navigationShareToken = hasShareToken ? shareToken!.trim() : null;
   const displayShareToken = navigationShareToken ?? sessionShareToken ?? null;
 
   const scoringVersion = useMemo(() => {
     if (successResult?.scoring_version && successResult.scoring_version.trim().length > 0) {
       return successResult.scoring_version.trim();
     }
-    if (scoringVersionParam) {
-      return scoringVersionParam;
-    }
+    if (scoringVersionParam) return scoringVersionParam;
     if (successResult?.results_version && successResult.results_version.trim().length > 0) {
       return successResult.results_version.trim();
     }
@@ -372,12 +295,8 @@
   const buildResultsPath = useCallback(
     (token: string | null, version: string | null) => {
       const params = new URLSearchParams();
-      if (token && token.trim().length > 0) {
-        params.set("t", token.trim());
-      }
-      if (version && version.trim().length > 0) {
-        params.set("sv", version.trim());
-      }
+      if (token && token.trim().length > 0) params.set("t", token.trim());
+      if (version && version.trim().length > 0) params.set("sv", version.trim());
       const queryString = params.toString();
       return queryString ? `/results/${sessionId}?${queryString}` : `/results/${sessionId}`;
     },
@@ -386,9 +305,7 @@
 
   const resultsUrl = useMemo(() => {
     const path = buildResultsPath(displayShareToken, scoringVersion);
-    if (typeof window === "undefined") {
-      return path;
-    }
+    if (typeof window === "undefined") return path;
     return `${window.location.origin}${path}`;
   }, [buildResultsPath, displayShareToken, scoringVersion]);
 
@@ -397,8 +314,7 @@
       await navigator.clipboard.writeText(resultsUrl);
       toast({
         title: "Secure link copied!",
-        description:
-          "Your private results link has been copied to your clipboard.",
+        description: "Your private results link has been copied to your clipboard.",
       });
     } catch {
       const textArea = document.createElement("textarea");
@@ -409,8 +325,7 @@
       document.body.removeChild(textArea);
       toast({
         title: "Secure link copied!",
-        description:
-          "Your private results link has been copied to your clipboard.",
+        description: "Your private results link has been copied to your clipboard.",
       });
     }
   };
@@ -422,16 +337,11 @@
     }
     setRotating(true);
     try {
-      const { data, error } = await supabase.rpc(
-        "rotate_results_share_token",
-        { p_session_id: sessionId }
-      );
+      const { data, error } = await supabase.rpc("rotate_results_share_token", { p_session_id: sessionId });
 
       if (error) {
         if (error.code === "403" || (error as any).status === 403) {
-          toast({
-            title: "You must be signed in as the session owner to rotate the link.",
-          });
+          toast({ title: "You must be signed in as the session owner to rotate the link." });
         } else if (error.code === "404" || (error as any).status === 404) {
           toast({ title: "Session not found." });
         } else {
@@ -458,17 +368,17 @@
     }
   }, [buildResultsPath, navigate, queryClient, scoringVersion, sessionId]);
 
+  // Keep URL in sync once version is known
   useEffect(() => {
     if (!sessionId) return;
     if (!scoringVersion) return;
     const desiredPath = buildResultsPath(navigationShareToken, scoringVersion);
     const currentPath = `${location.pathname}${location.search}`;
-    if (currentPath === desiredPath) {
-      return;
-    }
+    if (currentPath === desiredPath) return;
     navigate(desiredPath, { replace: true });
   }, [buildResultsPath, location.pathname, location.search, navigationShareToken, navigate, scoringVersion, sessionId]);
 
+  // Live updates: invalidate queries on relevant table changes
   useEffect(() => {
     if (!sessionId) return;
 
@@ -477,37 +387,27 @@
       .on(
         "postgres_changes",
         { event: "*", schema: "public", table: "assessment_sessions", filter: `id=eq.${sessionId}` },
-        () => {
-          queryClient.invalidateQueries({ queryKey: resultsQueryKeys.sessionScope(sessionId), exact: false });
-        }
+        () => queryClient.invalidateQueries({ queryKey: resultsQueryKeys.sessionScope(sessionId), exact: false })
       )
       .on(
         "postgres_changes",
         { event: "*", schema: "public", table: "profiles", filter: `session_id=eq.${sessionId}` },
-        () => {
-          queryClient.invalidateQueries({ queryKey: resultsQueryKeys.sessionScope(sessionId), exact: false });
-        }
+        () => queryClient.invalidateQueries({ queryKey: resultsQueryKeys.sessionScope(sessionId), exact: false })
       )
       .on(
         "postgres_changes",
         { event: "*", schema: "public", table: "scoring_results_types", filter: `session_id=eq.${sessionId}` },
-        () => {
-          queryClient.invalidateQueries({ queryKey: resultsQueryKeys.sessionScope(sessionId), exact: false });
-        }
+        () => queryClient.invalidateQueries({ queryKey: resultsQueryKeys.sessionScope(sessionId), exact: false })
       )
       .on(
         "postgres_changes",
         { event: "*", schema: "public", table: "scoring_results_functions", filter: `session_id=eq.${sessionId}` },
-        () => {
-          queryClient.invalidateQueries({ queryKey: resultsQueryKeys.sessionScope(sessionId), exact: false });
-        }
+        () => queryClient.invalidateQueries({ queryKey: resultsQueryKeys.sessionScope(sessionId), exact: false })
       )
       .on(
         "postgres_changes",
         { event: "*", schema: "public", table: "scoring_results_state", filter: `session_id=eq.${sessionId}` },
-        () => {
-          queryClient.invalidateQueries({ queryKey: resultsQueryKeys.sessionScope(sessionId), exact: false });
-        }
+        () => queryClient.invalidateQueries({ queryKey: resultsQueryKeys.sessionScope(sessionId), exact: false })
       )
       .subscribe();
 
@@ -516,24 +416,19 @@
     };
   }, [queryClient, sessionId]);
 
+  // Analytics
   useEffect(() => {
-    if (profile) {
-      trackResultsViewed(sessionId, (profile as any)?.type_code);
-    }
+    if (profile) trackResultsViewed(sessionId, (profile as any)?.type_code);
   }, [profile, sessionId]);
 
-  useEffect(() => {
-    linkAttemptedRef.current = false;
-  }, [sessionId]);
-
+  // Ensure owner session is linked (non-preview, owner mode)
   useEffect(() => {
     if (IS_PREVIEW) return;
-    if (normalizedShareToken) return;
+    if (hasShareToken) return;
     if (!data) return;
     if (linkAttemptedRef.current) return;
 
     let cancelled = false;
-
     (async () => {
       const { data: authData } = await supabase.auth.getUser();
       const user = authData?.user;
@@ -547,23 +442,20 @@
       });
     })();
 
-    return () => {
-      cancelled = true;
-    };
-  }, [data, sessionId, normalizedShareToken]);
-
+    return () => { cancelled = true; };
+  }, [data, sessionId, hasShareToken]);
+
+  // ----- Render states -----
   if (errKind) {
     const content =
       errKind === "expired_or_invalid_token"
         ? {
             title: "This results link has expired or was rotated",
-            message:
-              "Ask the owner for a fresh link, or sign in (if you’re the owner) to view your results.",
+            message: "Ask the owner for a fresh link, or sign in (if you’re the owner) to view your results.",
           }
         : {
             title: "You’re not authorized to view these results",
-            message:
-              "Sign in with the account that owns this assessment, or request a share link from the owner.",
+            message: "Sign in with the account that owns this assessment, or request a share link from the owner.",
           };
     return (
       <div className="min-h-screen flex items-center justify-center p-4">
@@ -575,10 +467,7 @@
               <Button onClick={() => navigate(`/login?redirect=/results/${sessionId}`)}>
                 Sign in to view
               </Button>
-              <Button
-                variant="outline"
-                onClick={() => navigate("/assessment?start=true")}
-              >
+              <Button variant="outline" onClick={() => navigate("/assessment?start=true")}>
                 Retake assessment
               </Button>
             </div>
@@ -587,6 +476,7 @@
       </div>
     );
   }
+
   if (err) {
     return (
       <div className="min-h-screen flex items-center justify-center p-4">
@@ -601,13 +491,8 @@
     );
   }
 
-  if (loading && !data) {
-    return <div className="p-8">Loading…</div>;
-  }
-
-  if (!data) {
-    return <div className="p-8">No results available.</div>;
-  }
+  if (loading && !data) return <div className="p-8">Loading…</div>;
+  if (!data) return <div className="p-8">No results available.</div>;
 
   const fullResults = (
     <div className="min-h-screen bg-background">
