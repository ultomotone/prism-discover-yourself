--- conflicted
+++ resolved
@@ -50,9 +50,16 @@
     let source: 'route' | 'query' | 'state' | 'none' = 'none';
     let raw = '';
 
-    if (routeSessionId) { raw = routeSessionId; source = 'route'; }
-    else if (queryId) { raw = queryId; source = 'query'; }
-    else if (stateId) { raw = stateId; source = 'state'; }
+    if (routeSessionId) {
+      raw = routeSessionId;
+      source = 'route';
+    } else if (queryId) {
+      raw = queryId;
+      source = 'query';
+    } else if (stateId) {
+      raw = stateId;
+      source = 'state';
+    }
 
     if (raw) {
       const norm = decodeURIComponent(raw).trim().toLowerCase();
@@ -87,23 +94,6 @@
   }, [rawSessionId, normalizedSessionId, idSource, location.state]);
 
   const sessionId = normalizedSessionId || undefined;
-<<<<<<< HEAD
-=======
-
-  async function invokeResultsBySession(
-    sb: any,
-    sid: string,
-    shareToken?: string | null,
-  ) {
-    console.log(
-      `results_fetch endpoint=get-results-by-session hasAuthHeader=true contentType=application/json session_id=${sid.slice(0, 8)}`
-    );
-    return sb.functions.invoke('get-results-by-session', {
-      headers: { 'Content-Type': 'application/json' },
-      body: { session_id: sid, share_token: shareToken ?? undefined },
-    });
-  }
->>>>>>> 7f42a459
 
   useEffect(() => {
     let cancelled = false;
@@ -112,115 +102,33 @@
     const run = async () => {
       try {
         if (!sessionId || !isValidUUID(sessionId)) {
-          if (!cancelled) { setError('invalid_session_id'); setLoading(false); }
+          if (!cancelled) {
+            setError('invalid_session_id');
+            setLoading(false);
+          }
           return;
         }
 
         setLoading(true);
         setError(null);
 
-<<<<<<< HEAD
         const shareToken = new URLSearchParams(window.location.search).get('token') ?? undefined;
+
+        // Telemetry for the fetch
+        console.log(
+          `results_fetch endpoint=get-results-by-session hasAuthHeader=true contentType=application/json session_id=${sessionId.slice(0, 8)}`
+        );
+
         const { data, error: err } = await getResultsBySession(sessionId, shareToken || undefined);
 
         if (err) {
-          if (err.code === 'profile_rendering' && retryCount < 5) {
+          if ((err as any).code === 'profile_rendering' && retryCount < 5) {
             setError('profile_rendering');
             setLoading(false);
             retryTimer = setTimeout(() => setRetryCount((c) => c + 1), 2000);
             return;
-=======
-        const urlParams = new URLSearchParams(window.location.search);
-        const shareToken = urlParams.get('token');
-        // Fast path: SECURITY DEFINER RPC if token present
-        if (shareToken) {
-          const { data: rpcProfile, error: rpcErr } = await supabase.rpc(
-            'get_profile_by_session',
-            { p_session_id: sessionId, p_share_token: shareToken }
-          );
-          if (rpcProfile && !rpcErr) {
-            if (!cancelled) {
-              setScoring({ ...rpcProfile, session: { id: sessionId, status: 'completed' } });
-              setLoading(false);
-            }
-            return;
           }
-          if (rpcErr && !cancelled && (rpcErr as any)?.status === 429) {
-            setError('rate_limited'); setLoading(false); return;
-          }
-        }
-
-        // Try direct session read (may be blocked by RLS)
-        let sessionQuery = supabase
-          .from('assessment_sessions')
-          .select('id, status, share_token, completed_at')
-          .eq('id', sessionId);
-
-        if (shareToken) sessionQuery = sessionQuery.eq('share_token', shareToken);
-
-        const { data: session, error: sessionErr } = await sessionQuery.maybeSingle();
-
-        // If blocked/missing, still try Edge Function
-        if (sessionErr || !session) {
-          try {
-            const res = await invokeResultsBySession(supabase, sessionId, shareToken);
-            if (res && !res.error) {
-              const payload: any = (res as any).data;
-              if (payload) {
-                const maybeProfile = (payload as any).profile ?? payload;
-                const maybeSession = (payload as any).session ?? { id: sessionId, status: 'completed' };
-                if (!cancelled) { setScoring({ ...maybeProfile, session: maybeSession }); setLoading(false); }
-                return;
-              }
-            } else if (res?.error?.status === 429) {
-              setError('rate_limited');
-              setLoading(false);
-              return;
-            } else if (res?.error?.status === 404) {
-              setError('results_not_found');
-              setLoading(false);
-              return;
-            }
-          } catch (e) {
-            console.warn('Edge function fallback failed (no session)', e);
-          }
-          if (!cancelled) { setError(sessionErr ? 'server_error' : 'session_not_found'); setLoading(false); }
-          return;
-        }
-
-        const normalizedStatus = (session.status || '').toLowerCase();
-        const doneStatuses = new Set(['completed', 'complete', 'finalized', 'scored']);
-        const isCompleted = doneStatuses.has(normalizedStatus) || !!session.completed_at;
-
-        if (!isCompleted) {
-          try {
-            const res = await invokeResultsBySession(supabase, sessionId, shareToken);
-            if (res && !res.error) {
-              const payload: any = (res as any).data;
-              if (payload) {
-                const maybeProfile = (payload as any).profile ?? payload;
-                const maybeSession = (payload as any).session ?? session ?? { id: sessionId, status: 'completed' };
-                if (!cancelled) { setScoring({ ...maybeProfile, session: maybeSession }); setLoading(false); }
-                return;
-              }
-            } else if (res?.error?.status === 429) {
-              setError('rate_limited');
-              setLoading(false);
-              return;
-            } else if (res?.error?.status === 404) {
-              setError('results_not_found');
-              setLoading(false);
-              return;
-            } else if (res?.error) {
-              setError('server_error');
-              setLoading(false);
-              return;
-            }
-          } catch (e) {
-            console.warn('Edge function fallback failed', e);
->>>>>>> 7f42a459
-          }
-          setError((err.code as Err) || 'server_error');
+          setError(((err as any).code as Err) || 'server_error');
           setLoading(false);
           return;
         }
@@ -230,61 +138,31 @@
             setScoring({ ...data.profile, session: data.session ?? { id: sessionId, status: 'completed' } });
             setLoading(false);
           } else {
-<<<<<<< HEAD
             setError('results_not_found');
             setLoading(false);
-=======
-            // Fallback to Edge Function
-            try {
-              const res = await invokeResultsBySession(supabase, sessionId, shareToken);
-              if (res && !res.error) {
-                const payload: any = (res as any).data;
-                if (payload) {
-                  const maybeProfile = (payload as any).profile ?? payload;
-                  const maybeSession = (payload as any).session ?? session ?? { id: sessionId, status: 'completed' };
-                  setScoring({ ...maybeProfile, session: maybeSession });
-                  setLoading(false);
-                  return;
-                }
-              } else if (res?.error?.status === 429) {
-                setError('rate_limited');
-                setLoading(false);
-                return;
-              } else if (res?.error?.status === 404) {
-                setError('profile_not_found');
-                setLoading(false);
-                return;
-              } else if (res?.error) {
-                setError('server_error');
-                setLoading(false);
-                return;
-              }
-            } catch (e) { console.warn('Edge function fallback failed', e); }
-
-            if (retryCount < 5) {
-              setError('profile_rendering');
-              setLoading(false);
-              retryTimer = setTimeout(() => setRetryCount((c) => c + 1), 2000);
-            } else {
-              setError('profile_not_found');
-              setLoading(false);
-            }
->>>>>>> 7f42a459
           }
         }
       } catch (e) {
         console.error('Error fetching results:', e);
-        if (!cancelled) { setError('server_error'); setLoading(false); }
+        if (!cancelled) {
+          setError('server_error');
+          setLoading(false);
+        }
       }
     };
 
     run();
-    return () => { cancelled = true; clearTimeout(retryTimer); };
+    return () => {
+      cancelled = true;
+      clearTimeout(retryTimer);
+    };
   }, [sessionId, retryCount]);
 
   useEffect(() => {
     if (scoring && !loading && !error) {
-      const t = setTimeout(() => { downloadPDF(); }, 1500);
+      const t = setTimeout(() => {
+        downloadPDF();
+      }, 1500);
       return () => clearTimeout(t);
     }
   }, [scoring, loading, error, sessionId]);
@@ -294,21 +172,35 @@
       const node = document.getElementById('results-content');
       if (!node) return;
       const canvas = await html2canvas(node, {
-        scale: 2, backgroundColor: '#ffffff', useCORS: true, allowTaint: true, logging: false,
-        width: (node as HTMLElement).scrollWidth, height: (node as HTMLElement).scrollHeight,
+        scale: 2,
+        backgroundColor: '#ffffff',
+        useCORS: true,
+        allowTaint: true,
+        logging: false,
+        width: (node as HTMLElement).scrollWidth,
+        height: (node as HTMLElement).scrollHeight,
       });
       const img = canvas.toDataURL('image/png', 0.95);
       const pdf = new jsPDF('p', 'mm', 'a4');
-      const pageWidth = 210, pageHeight = 297;
+      const pageWidth = 210,
+        pageHeight = 297;
       const imgProps = pdf.getImageProperties(img);
       const imgWidth = pageWidth;
       const imgHeight = (imgProps.height * imgWidth) / imgProps.width;
       pdf.addImage(img, 'PNG', 0, 0, imgWidth, Math.min(imgHeight, pageHeight));
-      let remaining = imgHeight - pageHeight, y = 0;
-      while (remaining > 0) { pdf.addPage(); y += pageHeight; pdf.addImage(img, 'PNG', 0, -y, imgWidth, imgHeight); remaining -= pageHeight; }
+      let remaining = imgHeight - pageHeight,
+        y = 0;
+      while (remaining > 0) {
+        pdf.addPage();
+        y += pageHeight;
+        pdf.addImage(img, 'PNG', 0, -y, imgWidth, imgHeight);
+        remaining -= pageHeight;
+      }
       const fileName = scoring?.type_code ? `PRISM_Profile_${scoring.type_code}.pdf` : 'PRISM_Profile.pdf';
       pdf.save(fileName);
-    } catch { alert('PDF generation failed. Please try again or use a different browser.'); }
+    } catch {
+      alert('PDF generation failed. Please try again or use a different browser.');
+    }
   };
 
   if (loading) {
@@ -320,9 +212,7 @@
             <div className="animate-spin rounded-full h-12 w-12 border-b-2 border-primary mx-auto"></div>
             <div className="space-y-2">
               <p className="font-medium">Loading your results...</p>
-              <p className="text-sm text-muted-foreground">
-                This may take a moment
-              </p>
+              <p className="text-sm text-muted-foreground">This may take a moment</p>
             </div>
           </div>
         </div>
@@ -342,9 +232,7 @@
                 <div className="animate-spin rounded-full h-8 w-8 border-b-2 border-primary mx-auto mb-4"></div>
                 <div className="mb-4">
                   <p className="font-semibold">Generating results…</p>
-                  <p className="text-sm mt-1 text-muted-foreground">
-                    Your responses are being processed. This can take a moment.
-                  </p>
+                  <p className="text-sm mt-1 text-muted-foreground">Your responses are being processed. This can take a moment.</p>
                 </div>
                 <Button
                   onClick={() => {
@@ -377,23 +265,13 @@
               <CardContent className="text-center py-8">
                 <div className="mb-4">
                   <p className="font-semibold">Results aren't ready</p>
-                  <p className="text-sm mt-1 text-muted-foreground">
-                    Please finish the assessment or use your share link to
-                    access results.
-                  </p>
+                  <p className="text-sm mt-1 text-muted-foreground">Please finish the assessment or use your share link to access results.</p>
                 </div>
                 <div className="space-y-2">
-                  <Button
-                    onClick={() => navigate('/assessment')}
-                    className="w-full"
-                  >
+                  <Button onClick={() => navigate('/assessment')} className="w-full">
                     Continue Assessment
                   </Button>
-                  <Button
-                    onClick={() => navigate('/')}
-                    variant="outline"
-                    className="w-full"
-                  >
+                  <Button onClick={() => navigate('/')} variant="outline" className="w-full">
                     Go Home
                   </Button>
                 </div>
@@ -415,19 +293,14 @@
                 <div className="mb-4">
                   <p className="font-semibold">Results not found</p>
                   <p className="text-sm mt-1 text-muted-foreground">
-                    We couldn't find results for this session. They may have
-                    expired or never completed.
+                    We couldn't find results for this session. They may have expired or never completed.
                   </p>
                 </div>
                 <div className="space-y-2">
                   <Button onClick={() => navigate('/assessment')} className="w-full">
                     Take New Assessment
                   </Button>
-                  <Button
-                    onClick={() => navigate('/')}
-                    variant="outline"
-                    className="w-full"
-                  >
+                  <Button onClick={() => navigate('/')} variant="outline" className="w-full">
                     Go Home
                   </Button>
                 </div>
@@ -452,9 +325,7 @@
               <CardContent className="text-center py-8">
                 <div className="mb-4">
                   <p className="font-semibold">No profile yet</p>
-                  <p className="text-sm mt-1 text-muted-foreground">
-                    Your assessment results haven't been generated yet.
-                  </p>
+                  <p className="text-sm mt-1 text-muted-foreground">Your assessment results haven't been generated yet.</p>
                 </div>
                 <div className="space-y-2">
                   <Button
@@ -467,11 +338,7 @@
                   >
                     Retry Loading
                   </Button>
-                  <Button
-                    onClick={() => navigate('/assessment')}
-                    variant="outline"
-                    className="w-full"
-                  >
+                  <Button onClick={() => navigate('/assessment')} variant="outline" className="w-full">
                     Take New Assessment
                   </Button>
                 </div>
@@ -496,9 +363,7 @@
               <CardContent className="text-center py-8">
                 <div className="mb-4">
                   <p className="font-semibold">Too many requests</p>
-                  <p className="text-sm mt-1 text-muted-foreground">
-                    Please wait a moment and try again.
-                  </p>
+                  <p className="text-sm mt-1 text-muted-foreground">Please wait a moment and try again.</p>
                 </div>
                 <Button
                   onClick={() => {
@@ -538,17 +403,10 @@
                   </p>
                 </div>
                 <div className="space-y-2">
-                  <Button
-                    onClick={() => navigate('/assessment')}
-                    className="w-full"
-                  >
+                  <Button onClick={() => navigate('/assessment')} className="w-full">
                     Take New Assessment
                   </Button>
-                  <Button
-                    onClick={() => navigate('/')}
-                    variant="outline"
-                    className="w-full"
-                  >
+                  <Button onClick={() => navigate('/')} variant="outline" className="w-full">
                     Go Home
                   </Button>
                 </div>
@@ -569,9 +427,7 @@
               <div className="text-destructive mb-4">
                 <p className="font-semibold">Unable to Load Results</p>
                 <p className="text-sm mt-1">
-                  {error === 'server_error'
-                    ? 'A server error occurred. Please try again.'
-                    : 'An unexpected error occurred.'}
+                  {error === 'server_error' ? 'A server error occurred. Please try again.' : 'An unexpected error occurred.'}
                 </p>
               </div>
               <div className="space-y-2">
@@ -585,11 +441,7 @@
                 >
                   Try Again
                 </Button>
-                <Button
-                  onClick={() => navigate('/')}
-                  variant="outline"
-                  className="w-full"
-                >
+                <Button onClick={() => navigate('/')} variant="outline" className="w-full">
                   Go Home
                 </Button>
               </div>
@@ -624,34 +476,19 @@
       <div className="py-8 px-4">
         {/* Header with back button */}
         <div className="max-w-4xl mx-auto mb-8">
-          <Button
-            onClick={() => navigate('/')}
-            variant="ghost"
-            size="sm"
-            className="mb-4"
-          >
+          <Button onClick={() => navigate('/')} variant="ghost" size="sm" className="mb-4">
             <ArrowLeft className="h-4 w-4 mr-2" />
             Back to Home
           </Button>
           <div className="text-center">
-            <h1 className="text-4xl font-bold text-primary mb-4">
-              Your PRISM Results
-            </h1>
-            <p className="text-xl text-muted-foreground">
-              Your comprehensive personality profile
-            </p>
+            <h1 className="text-4xl font-bold text-primary mb-4">Your PRISM Results</h1>
+            <p className="text-xl text-muted-foreground">Your comprehensive personality profile</p>
           </div>
         </div>
 
         <div id="results-content" className="space-y-6">
-          <OverlayChips
-            overlay_neuro={scoring?.overlay_neuro ?? scoring?.overlay}
-            overlay_state={scoring?.overlay_state}
-          />
-          <TraitPanel
-            neuro_mean={scoring?.neuro_mean}
-            neuro_z={scoring?.neuro_z}
-          />
+          <OverlayChips overlay_neuro={scoring?.overlay_neuro ?? scoring?.overlay} overlay_state={scoring?.overlay_state} />
+          <TraitPanel neuro_mean={scoring?.neuro_mean} neuro_z={scoring?.neuro_z} />
 
           {/* Enhanced Results */}
           <ResultsV2 profile={scoring} />
@@ -661,8 +498,7 @@
             <Card className="max-w-4xl mx-auto border-blue-200 bg-blue-50">
               <CardContent className="p-4 text-center">
                 <p className="text-blue-700 text-sm">
-                  ⚡ We filtered an implausible combo to avoid a mistype. See
-                  scoring notes for details.
+                  ⚡ We filtered an implausible combo to avoid a mistype. See scoring notes for details.
                 </p>
               </CardContent>
             </Card>
@@ -673,24 +509,16 @@
             {(scoring?.close_call === true ||
               scoring?.fit_band === 'Low' ||
               (scoring?.top_gap && scoring.top_gap < 3)) && (
-              <Card
-                className="rounded-xl shadow-sm"
-                style={{ backgroundColor: '#FFF8E6' }}
-              >
+              <Card className="rounded-xl shadow-sm" style={{ backgroundColor: '#FFF8E6' }}>
                 <CardContent className="p-8 md:p-10 text-center">
                   <div className="flex items-center justify-center gap-2 mb-4">
                     <Clock className="h-5 w-5" />
                     <h2 className="text-2xl font-bold">Consider a Retest</h2>
                   </div>
                   <p className="text-muted-foreground mb-6">
-                    Your results show a close call between types. Consider
-                    retesting in 30 days for a clearer picture.
+                    Your results show a close call between types. Consider retesting in 30 days for a clearer picture.
                   </p>
-                  <Button
-                    onClick={() => navigate('/assessment')}
-                    size="lg"
-                    className="rounded-full font-bold"
-                  >
+                  <Button onClick={() => navigate('/assessment')} size="lg" className="rounded-full font-bold">
                     Take New Assessment
                   </Button>
                 </CardContent>
@@ -701,10 +529,8 @@
               <CardContent className="p-8 md:p-10 text-center">
                 <h2 className="text-2xl font-bold mb-4">Support PRISM</h2>
                 <p className="text-muted-foreground mb-6 max-w-2xl mx-auto">
-                  Help us run the assessment, refine the algorithms, and publish
-                  open research. Every contribution keeps the lights on and
-                  improves personality science. If PRISM helped you see yourself
-                  clearer, toss a coin to your typologist.
+                  Help us run the assessment, refine the algorithms, and publish open research. Every contribution keeps the lights on and
+                  improves personality science. If PRISM helped you see yourself clearer, toss a coin to your typologist.
                 </p>
                 <Button
                   onClick={() => {
@@ -714,10 +540,7 @@
                     if (typeof window !== 'undefined' && (window as any).fbTrack) {
                       (window as any).fbTrack('Custom', { custom_event_name: 'DonateClick' });
                     }
-                    window.open(
-                      'https://donate.stripe.com/3cI6oHdR3cLg4n0eK56Ri04',
-                      '_blank',
-                    );
+                    window.open('https://donate.stripe.com/3cI6oHdR3cLg4n0eK56Ri04', '_blank');
                   }}
                   size="lg"
                   className="rounded-full font-bold"
@@ -730,18 +553,13 @@
 
             <Card className="rounded-xl shadow-sm bg-white">
               <CardContent className="p-8 md:p-10 text-center">
-                <h2 className="text-2xl font-bold mb-4">
-                  Continue Your Journey
-                </h2>
-                <p className="text-muted-foreground mb-6">
-                  Use our AI Coach to dive deeper into your personality
-                  insights.
-                </p>
+                <h2 className="text-2xl font-bold mb-4">Continue Your Journey</h2>
+                <p className="text-muted-foreground mb-6">Use our AI Coach to dive deeper into your personality insights.</p>
                 <Button
                   onClick={() =>
                     window.open(
                       'https://chatgpt.com/g/g-68a233600af0819182cfa8c558a63112-prism-personality-ai-coach',
-                      '_blank',
+                      '_blank'
                     )
                   }
                   size="lg"
@@ -761,15 +579,14 @@
                   <h2 className="text-2xl font-bold">Join Our Community</h2>
                 </div>
                 <p className="text-muted-foreground mb-6 max-w-2xl mx-auto">
-                  Connect with thousands exploring their personality journey.
-                  Share insights, ask questions, and deepen your understanding
-                  of PRISM and personality theory.
+                  Connect with thousands exploring their personality journey. Share insights, ask questions, and deepen your understanding of
+                  PRISM and personality theory.
                 </p>
                 <Button
                   onClick={() =>
                     window.open(
                       'https://www.skool.com/your-personality-blueprint/about?ref=931e57f033d34f3eb64db45f22b1389e',
-                      '_blank',
+                      '_blank'
                     )
                   }
                   size="lg"
@@ -778,9 +595,7 @@
                 >
                   Join Personality Blueprint Community
                 </Button>
-                <p className="text-sm text-muted-foreground">
-                  Free to join • Expert discussions • Type-focused groups
-                </p>
+                <p className="text-sm text-muted-foreground">Free to join • Expert discussions • Type-focused groups</p>
               </CardContent>
             </Card>
           </div>
@@ -789,38 +604,28 @@
           <Card className="max-w-4xl mx-auto">
             <CardContent className="p-6">
               <div className="flex flex-col sm:flex-row gap-4 justify-center">
-                <Button
-                  onClick={downloadPDF}
-                  size="lg"
-                  className="flex items-center gap-2"
-                >
+                <Button onClick={downloadPDF} size="lg" className="flex items-center gap-2">
                   <Download className="h-4 w-4" />
                   Download PDF Report
                 </Button>
 
-                <Button
-                  onClick={() => navigate('/assessment')}
-                  variant="outline"
-                  size="lg"
-                >
+                <Button onClick={() => navigate('/assessment')} variant="outline" size="lg">
                   Take New Assessment
                 </Button>
 
                 <Button
                   onClick={() => {
-                    const urlParams = new URLSearchParams(
-                      window.location.search,
-                    );
+                    const urlParams = new URLSearchParams(window.location.search);
                     const shareToken = urlParams.get('token');
-                    const resultsUrl = window.location.origin + '/results/' + sessionId + (shareToken ? '?token=' + shareToken : '');
+                    const resultsUrl =
+                      window.location.origin + '/results/' + sessionId + (shareToken ? '?token=' + shareToken : '');
 
                     navigator.clipboard
                       .writeText(resultsUrl)
                       .then(() => {
                         toast({
                           title: 'Results link copied!',
-                          description:
-                            'Save this secure link to return to your results anytime.',
+                          description: 'Save this secure link to return to your results anytime.',
                         });
                       })
                       .catch(() => {
@@ -833,8 +638,7 @@
                         document.body.removeChild(textArea);
                         toast({
                           title: 'Results link copied!',
-                          description:
-                            'Save this secure link to return to your results anytime.',
+                          description: 'Save this secure link to return to your results anytime.',
                         });
                       });
                   }}
