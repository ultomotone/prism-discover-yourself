--- conflicted
+++ resolved
@@ -27,7 +27,8 @@
   const { sessionId } = useParams();
   console.log('🔍 Session ID from params:', sessionId);
 
-  const isValidUUID = (v: string | undefined) => !!v && /^[0-9a-f]{8}-[0-9a-f]{4}-[1-5][0-9a-f]{3}-[89ab][0-9a-f]{3}-[0-9a-f]{12}$/i.test(v);
+  const isValidUUID = (v: string | undefined) =>
+    !!v && /^[0-9a-f]{8}-[0-9a-f]{4}-[1-5][0-9a-f]{3}-[89ab][0-9a-f]{3}-[0-9a-f]{12}$/i.test(v);
 
   const navigate = useNavigate();
   const { toast } = useToast();
@@ -36,16 +37,15 @@
   const [error, setError] = useState<Err | null>(null);
 
   async function invokeResultsBySession(
-    supabase: any,
-    sessionId: string,
+    sb: any,
+    sid: string,
     shareToken?: string | null
   ) {
-    const body = { sessionId, shareToken: shareToken ?? undefined };
-
+    const body = { sessionId: sid, shareToken: shareToken ?? undefined };
     // Prefer kebab-case; fall back to camelCase
-    let res = await supabase.functions.invoke('get-results-by-session', { body });
+    let res = await sb.functions.invoke('get-results-by-session', { body });
     if (res.error) {
-      res = await supabase.functions.invoke('getResultsBySession', { body });
+      res = await sb.functions.invoke('getResultsBySession', { body });
     }
     return res;
   }
@@ -55,49 +55,33 @@
 
     const run = async () => {
       try {
-        if (!sessionId || !isValidUUID(sessionId)) {
+        if (!sessionId) {
           if (!cancelled) { setError('invalid_session_id'); setLoading(false); }
           return;
         }
+        if (!isValidUUID(sessionId)) {
+          if (!cancelled) { setError('invalid_session_id'); setLoading(false); }
+          return;
+        }
 
         setLoading(true);
         setError(null);
 
+        // Optional share token from URL (used by secure share links)
         const urlParams = new URLSearchParams(window.location.search);
         const shareToken = urlParams.get('token');
 
-<<<<<<< HEAD
         try {
-          // Prefer edge function
+          // Prefer the edge function
           const { data: resultData, error: invokeError } =
             await invokeResultsBySession(supabase, sessionId, shareToken);
-=======
-        console.log('Calling getResultsBySession edge function with:', {
-          sessionId,
-          shareToken: !!shareToken
-        });
-        const fetchDirect = async () => {
-          console.warn('Edge function missing; fetching results directly');
-          const { data: session, error: sessionErr } = await supabase
-            .from('assessment_sessions')
-            .select('id, status, share_token, completed_at')
-            .eq('id', sessionId)
-            .maybeSingle();
-
-          if (sessionErr) {
-            if (!cancelled) { setError('server_error'); setLoading(false); }
-            return;
-          }
->>>>>>> d5092ef6
 
           if (invokeError) throw invokeError;
 
           // Some SDKs wrap payload under `.data`
           const result = (resultData as any)?.data ?? resultData;
-
           if (!result) {
-            if (!cancelled) setError('results_not_found');
-            setLoading(false);
+            if (!cancelled) { setError('results_not_found'); setLoading(false); }
             return;
           }
 
@@ -108,37 +92,15 @@
         } catch (edgeErr) {
           console.warn('Edge function unavailable, falling back to direct queries', edgeErr);
 
-<<<<<<< HEAD
           // Minimal direct read; extend as needed to hydrate your results view
           const { data: session, error: sessionErr } = await supabase
             .from('assessment_sessions')
             .select('id, status, share_token, completed_at')
             .eq('id', sessionId)
             .maybeSingle();
-=======
-          if (!profile) {
-            if (!cancelled) { setError('profile_not_found'); setLoading(false); }
-            return;
-          }
-
-          if (!cancelled) { setScoring(profile); setLoading(false); }
-        };
-
-        // Call the secure edge function - only use getResultsBySession
-        const { data: resultData, error: invokeError } = await supabase.functions.invoke('getResultsBySession', {
-          body: {
-            session_id: sessionId,
-            share_token: shareToken ?? null
-          },
-          headers: { 'cache-control': 'no-cache' }
-        });
-
-        console.log('getResultsBySession response:', { data: resultData, error: invokeError });
->>>>>>> d5092ef6
 
           if (sessionErr || !session) {
-            if (!cancelled) setError('server_error');
-            setLoading(false);
+            if (!cancelled) { setError('server_error'); setLoading(false); }
             return;
           }
 
@@ -160,12 +122,10 @@
   // Auto-download PDF when results are loaded
   useEffect(() => {
     if (scoring && !loading && !error) {
-      // Add a small delay to ensure DOM is fully rendered
       const timer = setTimeout(() => {
         console.log('Auto-downloading PDF for session:', sessionId);
         downloadPDF();
-      }, 1500); // 1.5 second delay
-
+      }, 1500);
       return () => clearTimeout(timer);
     }
   }, [scoring, loading, error, sessionId]);
@@ -177,10 +137,9 @@
         console.error('Results content not found');
         return;
       }
-      
-      // More robust canvas options for various browsers
-      const canvas = await html2canvas(node, { 
-        scale: 2, 
+
+      const canvas = await html2canvas(node, {
+        scale: 2,
         backgroundColor: "#ffffff",
         useCORS: true,
         allowTaint: true,
@@ -188,16 +147,16 @@
         width: node.scrollWidth,
         height: node.scrollHeight
       });
-      
+
       const img = canvas.toDataURL("image/png", 0.95);
       const pdf = new jsPDF("p", "mm", "a4");
       const pageWidth = 210, pageHeight = 297;
       const imgProps = pdf.getImageProperties(img);
       const imgWidth = pageWidth;
       const imgHeight = (imgProps.height * imgWidth) / imgProps.width;
-      
+
       pdf.addImage(img, "PNG", 0, 0, imgWidth, Math.min(imgHeight, pageHeight));
-      
+
       // If content taller than one page, slice and add more pages
       let remaining = imgHeight - pageHeight;
       let y = 0;
@@ -207,11 +166,11 @@
         pdf.addImage(img, "PNG", 0, -y, imgWidth, imgHeight);
         remaining -= pageHeight;
       }
-      
+
       const fileName = scoring?.type_code ? `PRISM_Profile_${scoring.type_code}.pdf` : "PRISM_Profile.pdf";
       pdf.save(fileName);
-    } catch (error) {
-      console.error('PDF generation failed:', error);
+    } catch (err) {
+      console.error('PDF generation failed:', err);
       alert('PDF generation failed. Please try again or use a different browser.');
     }
   };
@@ -247,12 +206,12 @@
                   <p className="font-semibold">Generating results…</p>
                   <p className="text-sm mt-1 text-muted-foreground">Your responses are being processed. This can take a moment.</p>
                 </div>
-                <Button 
+                <Button
                   onClick={() => {
                     setError(null);
                     setLoading(true);
                     window.location.reload();
-                  }} 
+                  }}
                   className="w-full"
                 >
                   Retry Loading
@@ -312,12 +271,12 @@
                   </p>
                 </div>
                 <div className="space-y-2">
-                  <Button 
+                  <Button
                     onClick={() => {
                       setError(null);
                       setLoading(true);
                       window.location.reload();
-                    }} 
+                    }}
                     className="w-full"
                   >
                     Retry Loading
@@ -348,7 +307,7 @@
                 <div className="text-destructive mb-4">
                   <p className="font-semibold">Invalid Session</p>
                   <p className="text-sm mt-1">
-                    {error === 'invalid_session_id' 
+                    {error === 'invalid_session_id'
                       ? 'The session ID format is invalid. Please check your link.'
                       : 'No session found with this ID. The link may have expired.'
                     }
@@ -379,19 +338,19 @@
               <div className="text-destructive mb-4">
                 <p className="font-semibold">Unable to Load Results</p>
                 <p className="text-sm mt-1">
-                  {error === 'server_error' 
-                    ? 'A server error occurred. Please try again.' 
+                  {error === 'server_error'
+                    ? 'A server error occurred. Please try again.'
                     : 'An unexpected error occurred.'
                   }
                 </p>
               </div>
               <div className="space-y-2">
-                <Button 
+                <Button
                   onClick={() => {
                     setError(null);
                     setLoading(true);
                     window.location.reload();
-                  }} 
+                  }}
                   className="w-full"
                 >
                   Try Again
@@ -429,9 +388,9 @@
       <div className="py-8 px-4">
         {/* Header with back button */}
         <div className="max-w-4xl mx-auto mb-8">
-          <Button 
-            onClick={() => navigate('/')} 
-            variant="ghost" 
+          <Button
+            onClick={() => navigate('/')}
+            variant="ghost"
             size="sm"
             className="mb-4"
           >
@@ -449,6 +408,7 @@
         <div id="results-content" className="space-y-6">
           <OverlayChips overlay_neuro={scoring?.overlay_neuro ?? scoring?.overlay} overlay_state={scoring?.overlay_state} />
           <TraitPanel neuro_mean={scoring?.neuro_mean} neuro_z={scoring?.neuro_z} />
+
           {/* Enhanced Results */}
           <ResultsV2 profile={scoring} />
 
@@ -465,8 +425,6 @@
 
           {/* Next Steps Section - Four Centered Cards */}
           <div className="max-w-4xl mx-auto space-y-8">
-            
-            {/* 1. Consider a Retest - Yellow callout */}
             {(scoring?.close_call === true || scoring?.fit_band === 'Low' || (scoring?.top_gap && scoring.top_gap < 3)) && (
               <Card className="rounded-xl shadow-sm" style={{ backgroundColor: '#FFF8E6' }}>
                 <CardContent className="p-8 md:p-10 text-center">
@@ -477,7 +435,7 @@
                   <p className="text-muted-foreground mb-6">
                     Your results show a close call between types. Consider retesting in 30 days for a clearer picture.
                   </p>
-                  <Button 
+                  <Button
                     onClick={() => navigate('/assessment')}
                     size="lg"
                     className="rounded-full font-bold"
@@ -488,14 +446,13 @@
               </Card>
             )}
 
-            {/* 2. Support PRISM - Stripe */}
             <Card className="rounded-xl shadow-sm bg-white">
               <CardContent className="p-8 md:p-10 text-center">
                 <h2 className="text-2xl font-bold mb-4">Support PRISM</h2>
                 <p className="text-muted-foreground mb-6 max-w-2xl mx-auto">
                   Help us run the assessment, refine the algorithms, and publish open research. Every contribution keeps the lights on and improves personality science. If PRISM helped you see yourself clearer, toss a coin to your typologist.
                 </p>
-                <Button 
+                <Button
                   onClick={() => window.open('https://donate.stripe.com/3cI6oHdR3cLg4n0eK56Ri04', '_blank')}
                   size="lg"
                   className="rounded-full font-bold"
@@ -506,14 +463,13 @@
               </CardContent>
             </Card>
 
-            {/* 3. Continue Your Journey - AI Coach */}
             <Card className="rounded-xl shadow-sm bg-white">
               <CardContent className="p-8 md:p-10 text-center">
                 <h2 className="text-2xl font-bold mb-4">Continue Your Journey</h2>
                 <p className="text-muted-foreground mb-6">
                   Use our AI Coach to dive deeper into your personality insights.
                 </p>
-                <Button 
+                <Button
                   onClick={() => window.open('https://chatgpt.com/g/g-68a233600af0819182cfa8c558a63112-prism-personality-ai-coach', '_blank')}
                   size="lg"
                   className="rounded-full font-bold flex items-center gap-2 mx-auto"
@@ -525,7 +481,6 @@
               </CardContent>
             </Card>
 
-            {/* 4. Join Our Community - Skool */}
             <Card className="rounded-xl shadow-sm bg-white">
               <CardContent className="p-8 md:p-10 text-center">
                 <div className="flex items-center justify-center gap-2 mb-4">
@@ -535,7 +490,7 @@
                 <p className="text-muted-foreground mb-6 max-w-2xl mx-auto">
                   Connect with thousands exploring their personality journey. Share insights, ask questions, and deepen your understanding of PRISM and personality theory.
                 </p>
-                <Button 
+                <Button
                   onClick={() => window.open('https://www.skool.com/your-personality-blueprint/about?ref=931e57f033d34f3eb64db45f22b1389e', '_blank')}
                   size="lg"
                   className="rounded-full font-bold mb-4"
@@ -548,46 +503,36 @@
                 </p>
               </CardContent>
             </Card>
-
           </div>
 
           {/* Action Buttons */}
           <Card className="max-w-4xl mx-auto">
             <CardContent className="p-6">
               <div className="flex flex-col sm:flex-row gap-4 justify-center">
-                <Button 
-                  onClick={downloadPDF} 
-                  size="lg"
-                  className="flex items-center gap-2"
-                >
+                <Button onClick={downloadPDF} size="lg" className="flex items-center gap-2">
                   <Download className="h-4 w-4" />
                   Download PDF Report
                 </Button>
-                
-                <Button 
-                  onClick={() => navigate('/assessment')} 
-                  variant="outline" 
-                  size="lg"
-                >
+
+                <Button onClick={() => navigate('/assessment')} variant="outline" size="lg">
                   Take New Assessment
                 </Button>
 
                 <Button
                   onClick={() => {
-                    // Get share token from URL or current session
                     const urlParams = new URLSearchParams(window.location.search);
                     const shareToken = urlParams.get('token');
-                    const resultsUrl = shareToken 
+                    const resultsUrl = shareToken
                       ? `${window.location.origin}/results/${sessionId}?token=${shareToken}`
                       : window.location.href;
-                    
+
                     navigator.clipboard.writeText(resultsUrl).then(() => {
                       toast({
                         title: "Results link copied!",
                         description: "Save this secure link to return to your results anytime.",
                       });
                     }).catch(() => {
-                      // Fallback for browsers that don't support clipboard API
+                      // Fallback for older browsers
                       const textArea = document.createElement('textarea');
                       textArea.value = resultsUrl;
                       document.body.appendChild(textArea);
