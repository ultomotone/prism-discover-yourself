--- conflicted
+++ resolved
@@ -1,45 +1,30 @@
 import { useEffect, useState } from "react";
 import { useParams, useSearchParams } from "react-router-dom";
 import { supabase } from "@/lib/supabase/client";
-<<<<<<< HEAD
-import type { Profile, ResultsSession } from "@/features/results/types";
 
 interface ResultsPayload {
-  profile: Profile;
-  session: ResultsSession;
-=======
-
-interface ResultsData {
-  session: any;
+  session: { id: string; status: string };
   profile: any;
   answers?: any[];
->>>>>>> e98e58d7
 }
 
 export default function Results() {
   const { sessionId } = useParams<{ sessionId: string }>();
   const [search] = useSearchParams();
   const shareToken = search.get("t") || null;
-<<<<<<< HEAD
+
   const [data, setData] = useState<ResultsPayload | null>(null);
-=======
-  const [data, setData] = useState<ResultsData | null>(null);
->>>>>>> e98e58d7
   const [err, setErr] = useState<string | null>(null);
 
   useEffect(() => {
     if (!sessionId) return;
+
     (async () => {
-<<<<<<< HEAD
       const { data, error } = await supabase.functions.invoke<ResultsPayload>(
         "get-results-by-session",
         { body: { sessionId, shareToken } }
       );
-=======
-      const { data, error } = await supabase.functions.invoke("get-results-by-session", {
-        body: { sessionId, shareToken },
-      });
->>>>>>> e98e58d7
+
       if (error) {
         setErr(error.message);
         return;
@@ -48,11 +33,7 @@
         setErr("Results not found");
         return;
       }
-<<<<<<< HEAD
       setData(data);
-=======
-      setData(data as ResultsData);
->>>>>>> e98e58d7
     })();
   }, [sessionId, shareToken]);
 
@@ -62,7 +43,10 @@
   return (
     <div className="p-8">
       <h1 className="text-2xl font-bold">Your PRISM Results</h1>
-      {/* use data.profile / data.session */}
+      {/* Render your results UI here using data.profile / data.session */}
+      <pre className="mt-4 text-sm bg-muted p-4 rounded">
+        {JSON.stringify(data, null, 2)}
+      </pre>
     </div>
   );
 }