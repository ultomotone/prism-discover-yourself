import React, { useEffect } from 'react';
import { useSearchParams, useNavigate } from 'react-router-dom';
import Header from '@/components/Header';
import { AssessmentForm, AssessmentResponse } from '@/components/assessment/AssessmentForm';
import { SavedAssessments } from '@/components/assessment/SavedAssessments';
import { supabase } from '@/lib/supabase/client';
import { TOTAL_PRISM_QUESTIONS } from '@/services/prismConfig';

const Assessment = () => {
  const [searchParams] = useSearchParams();
  const navigate = useNavigate();

  const resume = searchParams.get('resume');
  const start = searchParams.get('start');
  // show form whenever ?start is present (any truthy) or ?resume=:id exists
  const showForm = Boolean(resume || start !== null);

<<<<<<< HEAD
  const handleComplete = (_responses: AssessmentResponse[], sessionId: string) => {
    (async () => {
      try {
        await supabase.functions
          .invoke('score_prism', { body: { sessionId } })
          .catch(() => {});
        navigate(`/results/${sessionId}`, { replace: true });
      } catch (e) {
        console.error('post-completion redirect failed', e);
      }
    })();
=======
  const handleComplete = async (_responses: AssessmentResponse[], sessionId: string) => {
    try {
      await supabase.functions
        .invoke('score_prism', { body: { sessionId } })
        .catch(() => {});
      navigate(`/results/${sessionId}`, { replace: true });
    } catch (e) {
      console.error('post-completion redirect failed', e);
    }
>>>>>>> e98e58d7
  };

  useEffect(() => {
    if (!resume) return;

    const verifyCompletion = async () => {
      const { count } = await supabase
        .from('assessment_responses')
        .select('id', { count: 'exact', head: true })
        .eq('session_id', resume);

      if ((count ?? 0) >= TOTAL_PRISM_QUESTIONS) {
        navigate(`/results/${resume}`, { replace: true });
      }
    };

    verifyCompletion();
  }, [resume, navigate]);

  if (showForm) {
    return (
      <div className="min-h-screen bg-background">
        <AssessmentForm
          onComplete={handleComplete}
          onBack={() => navigate('/assessment')}
          onSaveAndExit={() => navigate('/assessment')}
          resumeSessionId={resume || undefined}
        />
      </div>
    );
  }

  return (
    <div className="min-h-screen bg-background">
      <Header />
      <div className="pt-24 pb-8">
        <div className="prism-container">
          <SavedAssessments onStartNew={() => navigate('/assessment?start=true')} />
        </div>
      </div>
    </div>
  );
};

export default Assessment;<|MERGE_RESOLUTION|>--- conflicted
+++ resolved
@@ -15,29 +15,17 @@
   // show form whenever ?start is present (any truthy) or ?resume=:id exists
   const showForm = Boolean(resume || start !== null);
 
-<<<<<<< HEAD
-  const handleComplete = (_responses: AssessmentResponse[], sessionId: string) => {
-    (async () => {
-      try {
-        await supabase.functions
-          .invoke('score_prism', { body: { sessionId } })
-          .catch(() => {});
-        navigate(`/results/${sessionId}`, { replace: true });
-      } catch (e) {
-        console.error('post-completion redirect failed', e);
-      }
-    })();
-=======
+  // Fire scoring and then hard-navigate to results
   const handleComplete = async (_responses: AssessmentResponse[], sessionId: string) => {
     try {
+      // NOTE: score_prism expects { session_id }, not { sessionId }
       await supabase.functions
-        .invoke('score_prism', { body: { sessionId } })
+        .invoke('score_prism', { body: { session_id: sessionId } })
         .catch(() => {});
       navigate(`/results/${sessionId}`, { replace: true });
     } catch (e) {
       console.error('post-completion redirect failed', e);
     }
->>>>>>> e98e58d7
   };
 
   useEffect(() => {
