--- conflicted
+++ resolved
@@ -1,10 +1,6 @@
 import { supabase } from '@/lib/supabase/client';
 import type { SupabaseClient } from '@supabase/supabase-js';
-import type {
-  Profile,
-  ResultsSession,
-  FetchResultsResponse,
-} from './types';
+import type { Profile, ResultsSession, FetchResultsResponse } from './types';
 
 export type ResultsPayload = FetchResultsResponse;
 
@@ -58,63 +54,30 @@
   return new FetchResultsError('unknown', e instanceof Error ? e.message : undefined);
 }
 
-<<<<<<< HEAD
-function parseEdgePayload(payload: unknown, sessionId: string): FetchResultsResponse {
-  const data = payload as { profile?: Profile; session?: Partial<ResultsSession> } | null;
-  if (data?.profile && data.session && typeof data.session.id === 'string') {
-    return {
-      profile: data.profile,
-      session: { id: data.session.id, status: data.session.status ?? 'unknown' },
-    };
-  }
-  throw new FetchResultsError('unknown', 'invalid response');
-}
-
-=======
->>>>>>> 88af383b
 async function rpcCall(
   client: SupabaseClient,
   sessionId: string,
   shareToken: string | undefined,
 ): Promise<FetchResultsResponse> {
-<<<<<<< HEAD
   const allowLegacy =
     import.meta.env?.VITE_ALLOW_LEGACY_RESULTS === 'true' ||
     (typeof process !== 'undefined' && process.env.VITE_ALLOW_LEGACY_RESULTS === 'true');
-  // remove VITE_ALLOW_LEGACY_RESULTS after legacy tokens expire
 
-  const rpcName = shareToken
-    ? 'get_results_by_session'
-    : allowLegacy
-      ? 'get_results_by_session_legacy'
-      : 'get_results_by_session';
+  const rpcName =
+    shareToken ? 'get_results_by_session'
+    : allowLegacy ? 'get_results_by_session_legacy'
+    : 'get_results_by_session';
 
   const params: Record<string, string | undefined> = { session_id: sessionId };
   if (shareToken) params.t = shareToken;
 
   const { data, error } = await client.rpc(rpcName, params);
   if (error) {
+    // PGRST116 => "No rows found"
     const status = (error as any)?.code === 'PGRST116' ? 404 : Number((error as any)?.code) || 500;
     throw mapStatus(status, (error as any).message);
-=======
-  if (shareToken) {
-    const { data, error } = await client.rpc(
-      'get_profile_by_session_token',
-      { p_share_token: shareToken, p_client_ip: '' },
-    );
-    if (error) throw mapStatus(Number(error.code), error.message);
-    if (!data) throw new FetchResultsError('not_found');
-    return {
-      profile: data as Profile,
-      session: { id: sessionId, status: 'completed' },
-    };
->>>>>>> 88af383b
   }
 
-  const { data, error } = await client.rpc('get_results_by_session', {
-    p_session_id: sessionId,
-  });
-  if (error) throw mapStatus(Number(error.code), error.message);
   const payload = data as { profile?: Profile; session?: ResultsSession } | null;
   if (payload?.profile && payload.session) return payload as FetchResultsResponse;
   throw new FetchResultsError('unknown', 'invalid response');
