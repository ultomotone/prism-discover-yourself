import { supabase } from '@/lib/supabase/client';
import type { SupabaseClient } from '@supabase/supabase-js';
import type {
  Profile,
  ResultsSession,
  FetchResultsResponse,
} from './types';

export type ResultsPayload = FetchResultsResponse;

export type FetchResultsErrorKind =
  | 'not_found'
  | 'unauthorized'
  | 'forbidden'
  | 'invalid'
  | 'transient'
  | 'unknown';

export class FetchResultsError extends Error {
  kind: FetchResultsErrorKind;
  detail?: string;
  constructor(kind: FetchResultsErrorKind, detail?: string) {
    super(detail ?? kind);
    this.name = 'FetchResultsError';
    this.kind = kind;
    this.detail = detail;
  }
}

const inFlight = new Map<
  string,
  { promise: Promise<FetchResultsResponse>; controller: AbortController }
>();

function backoff(attempt: number): number {
  const base = 100 * 2 ** attempt; // 100ms, 200ms, 400ms
  const jitter = Math.random() * 100;
  return base + jitter;
}

function mapStatus(status?: number, detail?: string): FetchResultsError {
  if (status === 400) return new FetchResultsError('invalid', detail);
  if (status === 401) return new FetchResultsError('unauthorized', detail);
  if (status === 403) return new FetchResultsError('forbidden', detail);
  if (status === 404) return new FetchResultsError('not_found', detail);
  if (status === 429 || (status !== undefined && status >= 500 && status < 600)) {
    return new FetchResultsError('transient', detail);
  }
  return new FetchResultsError('unknown', detail);
}

function mapUnknown(e: unknown): FetchResultsError {
  if (e instanceof FetchResultsError) return e;
  // Aborts from fetch usually surface as DOMException('AbortError') or similar
  if (e && typeof e === 'object' && 'name' in e && (e as any).name === 'AbortError') {
    return new FetchResultsError('transient', 'aborted');
  }
  return new FetchResultsError('unknown', e instanceof Error ? e.message : undefined);
}

<<<<<<< HEAD
function parseEdgePayload(payload: unknown, sessionId: string): FetchResultsResponse {
  const data = payload as { profile?: Profile; session?: Partial<ResultsSession> } | null;
  if (data?.profile && data.session && typeof data.session.id === 'string') {
    return {
      profile: data.profile,
      session: { id: data.session.id, status: data.session.status ?? 'unknown' },
    };
  }
  throw new FetchResultsError('unknown', 'invalid response');
}

=======
>>>>>>> 5eb1723d
async function rpcCall(
  client: SupabaseClient,
  sessionId: string,
  shareToken: string | undefined,
): Promise<FetchResultsResponse> {
<<<<<<< HEAD
  const allowLegacy =
    import.meta.env?.VITE_ALLOW_LEGACY_RESULTS === 'true' ||
    (typeof process !== 'undefined' && process.env.VITE_ALLOW_LEGACY_RESULTS === 'true');
  // remove VITE_ALLOW_LEGACY_RESULTS after legacy tokens expire

  const rpcName = shareToken
    ? 'get_results_by_session'
    : allowLegacy
      ? 'get_results_by_session_legacy'
      : 'get_results_by_session';

  const params: Record<string, string | undefined> = { session_id: sessionId };
  if (shareToken) params.t = shareToken;

  const { data, error } = await client.rpc(rpcName, params);
  if (error) {
    const status = (error as any)?.code === 'PGRST116' ? 404 : Number((error as any)?.code) || 500;
    throw mapStatus(status, (error as any).message);
=======
  if (shareToken) {
    const { data, error } = await client.rpc(
      'get_profile_by_session_token',
      { p_share_token: shareToken, p_client_ip: '' },
    );
    if (error) throw mapStatus(Number(error.code), error.message);
    if (!data) throw new FetchResultsError('not_found');
    return {
      profile: data as Profile,
      session: { id: sessionId, status: 'completed' },
    };
>>>>>>> 5eb1723d
  }

  const { data, error } = await client.rpc('get_results_by_session', {
    p_session_id: sessionId,
  });
  if (error) throw mapStatus(Number(error.code), error.message);
  const payload = data as { profile?: Profile; session?: ResultsSession } | null;
  if (payload?.profile && payload.session) return payload as FetchResultsResponse;
  throw new FetchResultsError('unknown', 'invalid response');
}

async function executeWithRetry<T>(
  fn: () => Promise<T>,
  controller: AbortController,
): Promise<T> {
  let attempt = 0;
  while (true) { // eslint-disable-line no-constant-condition
    try {
      if (controller.signal.aborted) throw new FetchResultsError('transient', 'aborted');
      return await fn();
    } catch (e) {
      const mapped = mapUnknown(e);
      if (mapped.kind === 'transient' && attempt < 2) {
        await new Promise((r) => setTimeout(r, backoff(attempt)));
        attempt++;
        continue;
      }
      throw mapped;
    }
  }
}

export async function fetchResultsBySession(
  { sessionId, shareToken }: { sessionId: string; shareToken?: string },
  client: SupabaseClient = supabase,
): Promise<FetchResultsResponse> {
  const key = `${sessionId}|${shareToken ?? ''}`;
  const existing = inFlight.get(key);
  if (existing) return existing.promise;

  const controller = new AbortController();
  const promise = (async () => {
    try {
      return await executeWithRetry(
        () => rpcCall(client, sessionId, shareToken),
        controller
      );
    } finally {
      inFlight.delete(key);
    }
  })();

  inFlight.set(key, { promise, controller });
  return promise;
}

// Optional: let callers proactively cancel a specific in-flight call
export function cancelFetchResults(sessionId: string, shareToken?: string) {
  const key = `${sessionId}|${shareToken ?? ''}`;
  const entry = inFlight.get(key);
  if (entry) entry.controller.abort();
}<|MERGE_RESOLUTION|>--- conflicted
+++ resolved
@@ -1,173 +1,167 @@
-import { supabase } from '@/lib/supabase/client';
-import type { SupabaseClient } from '@supabase/supabase-js';
-import type {
-  Profile,
-  ResultsSession,
-  FetchResultsResponse,
-} from './types';
-
-export type ResultsPayload = FetchResultsResponse;
-
-export type FetchResultsErrorKind =
-  | 'not_found'
-  | 'unauthorized'
-  | 'forbidden'
-  | 'invalid'
-  | 'transient'
-  | 'unknown';
-
-export class FetchResultsError extends Error {
-  kind: FetchResultsErrorKind;
-  detail?: string;
-  constructor(kind: FetchResultsErrorKind, detail?: string) {
-    super(detail ?? kind);
-    this.name = 'FetchResultsError';
-    this.kind = kind;
-    this.detail = detail;
-  }
-}
-
-const inFlight = new Map<
-  string,
-  { promise: Promise<FetchResultsResponse>; controller: AbortController }
->();
-
-function backoff(attempt: number): number {
-  const base = 100 * 2 ** attempt; // 100ms, 200ms, 400ms
-  const jitter = Math.random() * 100;
-  return base + jitter;
-}
-
-function mapStatus(status?: number, detail?: string): FetchResultsError {
-  if (status === 400) return new FetchResultsError('invalid', detail);
-  if (status === 401) return new FetchResultsError('unauthorized', detail);
-  if (status === 403) return new FetchResultsError('forbidden', detail);
-  if (status === 404) return new FetchResultsError('not_found', detail);
-  if (status === 429 || (status !== undefined && status >= 500 && status < 600)) {
-    return new FetchResultsError('transient', detail);
-  }
-  return new FetchResultsError('unknown', detail);
-}
-
-function mapUnknown(e: unknown): FetchResultsError {
-  if (e instanceof FetchResultsError) return e;
-  // Aborts from fetch usually surface as DOMException('AbortError') or similar
-  if (e && typeof e === 'object' && 'name' in e && (e as any).name === 'AbortError') {
-    return new FetchResultsError('transient', 'aborted');
-  }
-  return new FetchResultsError('unknown', e instanceof Error ? e.message : undefined);
-}
-
-<<<<<<< HEAD
-function parseEdgePayload(payload: unknown, sessionId: string): FetchResultsResponse {
-  const data = payload as { profile?: Profile; session?: Partial<ResultsSession> } | null;
-  if (data?.profile && data.session && typeof data.session.id === 'string') {
-    return {
-      profile: data.profile,
-      session: { id: data.session.id, status: data.session.status ?? 'unknown' },
-    };
-  }
-  throw new FetchResultsError('unknown', 'invalid response');
-}
-
-=======
->>>>>>> 5eb1723d
-async function rpcCall(
-  client: SupabaseClient,
-  sessionId: string,
-  shareToken: string | undefined,
-): Promise<FetchResultsResponse> {
-<<<<<<< HEAD
-  const allowLegacy =
-    import.meta.env?.VITE_ALLOW_LEGACY_RESULTS === 'true' ||
-    (typeof process !== 'undefined' && process.env.VITE_ALLOW_LEGACY_RESULTS === 'true');
-  // remove VITE_ALLOW_LEGACY_RESULTS after legacy tokens expire
-
-  const rpcName = shareToken
-    ? 'get_results_by_session'
-    : allowLegacy
-      ? 'get_results_by_session_legacy'
-      : 'get_results_by_session';
-
-  const params: Record<string, string | undefined> = { session_id: sessionId };
-  if (shareToken) params.t = shareToken;
-
-  const { data, error } = await client.rpc(rpcName, params);
-  if (error) {
-    const status = (error as any)?.code === 'PGRST116' ? 404 : Number((error as any)?.code) || 500;
-    throw mapStatus(status, (error as any).message);
-=======
-  if (shareToken) {
-    const { data, error } = await client.rpc(
-      'get_profile_by_session_token',
-      { p_share_token: shareToken, p_client_ip: '' },
-    );
-    if (error) throw mapStatus(Number(error.code), error.message);
-    if (!data) throw new FetchResultsError('not_found');
-    return {
-      profile: data as Profile,
-      session: { id: sessionId, status: 'completed' },
-    };
->>>>>>> 5eb1723d
-  }
-
-  const { data, error } = await client.rpc('get_results_by_session', {
-    p_session_id: sessionId,
-  });
-  if (error) throw mapStatus(Number(error.code), error.message);
-  const payload = data as { profile?: Profile; session?: ResultsSession } | null;
-  if (payload?.profile && payload.session) return payload as FetchResultsResponse;
-  throw new FetchResultsError('unknown', 'invalid response');
-}
-
-async function executeWithRetry<T>(
-  fn: () => Promise<T>,
-  controller: AbortController,
-): Promise<T> {
-  let attempt = 0;
-  while (true) { // eslint-disable-line no-constant-condition
-    try {
-      if (controller.signal.aborted) throw new FetchResultsError('transient', 'aborted');
-      return await fn();
-    } catch (e) {
-      const mapped = mapUnknown(e);
-      if (mapped.kind === 'transient' && attempt < 2) {
-        await new Promise((r) => setTimeout(r, backoff(attempt)));
-        attempt++;
-        continue;
-      }
-      throw mapped;
-    }
-  }
-}
-
-export async function fetchResultsBySession(
-  { sessionId, shareToken }: { sessionId: string; shareToken?: string },
-  client: SupabaseClient = supabase,
-): Promise<FetchResultsResponse> {
-  const key = `${sessionId}|${shareToken ?? ''}`;
-  const existing = inFlight.get(key);
-  if (existing) return existing.promise;
-
-  const controller = new AbortController();
-  const promise = (async () => {
-    try {
-      return await executeWithRetry(
-        () => rpcCall(client, sessionId, shareToken),
-        controller
-      );
-    } finally {
-      inFlight.delete(key);
-    }
-  })();
-
-  inFlight.set(key, { promise, controller });
-  return promise;
-}
-
-// Optional: let callers proactively cancel a specific in-flight call
-export function cancelFetchResults(sessionId: string, shareToken?: string) {
-  const key = `${sessionId}|${shareToken ?? ''}`;
-  const entry = inFlight.get(key);
-  if (entry) entry.controller.abort();
-}+diff --git a/src/features/results/api.ts b/src/features/results/api.ts
+--- a/src/features/results/api.ts
++++ b/src/features/results/api.ts
+@@ -1,21 +1,21 @@
+ import { supabase } from '@/lib/supabase/client';
+ import type { SupabaseClient } from '@supabase/supabase-js';
+ import type {
+   Profile,
+   ResultsSession,
+   FetchResultsResponse,
+ } from './types';
+ 
+ export type ResultsPayload = FetchResultsResponse;
+ 
+ export type FetchResultsErrorKind =
+   | 'not_found'
+   | 'unauthorized'
+   | 'forbidden'
+   | 'invalid'
+   | 'transient'
+   | 'unknown';
+ 
+ export class FetchResultsError extends Error {
+   kind: FetchResultsErrorKind;
+   detail?: string;
+   constructor(kind: FetchResultsErrorKind, detail?: string) {
+     super(detail ?? kind);
+     this.name = 'FetchResultsError';
+     this.kind = kind;
+     this.detail = detail;
+   }
+ }
+ 
+ const inFlight = new Map<
+   string,
+   { promise: Promise<FetchResultsResponse>; controller: AbortController }
+ >();
+ 
+ function backoff(attempt: number): number {
+   const base = 100 * 2 ** attempt; // 100ms, 200ms, 400ms
+   const jitter = Math.random() * 100;
+   return base + jitter;
+ }
+ 
+ function mapStatus(status?: number, detail?: string): FetchResultsError {
+   if (status === 400) return new FetchResultsError('invalid', detail);
+   if (status === 401) return new FetchResultsError('unauthorized', detail);
+   if (status === 403) return new FetchResultsError('forbidden', detail);
+   if (status === 404) return new FetchResultsError('not_found', detail);
+   if (status === 429 || (status !== undefined && status >= 500 && status < 600)) {
+     return new FetchResultsError('transient', detail);
+   }
+   return new FetchResultsError('unknown', detail);
+ }
+ 
+ function mapUnknown(e: unknown): FetchResultsError {
+   if (e instanceof FetchResultsError) return e;
+   // Aborts from fetch usually surface as DOMException('AbortError') or similar
+   if (e && typeof e === 'object' && 'name' in e && (e as any).name === 'AbortError') {
+     return new FetchResultsError('transient', 'aborted');
+   }
+   return new FetchResultsError('unknown', e instanceof Error ? e.message : undefined);
+ }
+ 
+-// (removed) parseEdgePayload helper and alt branches
+-
+ async function rpcCall(
+   client: SupabaseClient,
+   sessionId: string,
+   shareToken: string | undefined,
+ ): Promise<FetchResultsResponse> {
+-  // (removed) get_profile_by_session_token branch
+-  // Standardize on get_results_by_session with optional legacy gate
+-  if (shareToken) {
+-    const { data, error } = await client.rpc(
+-      'get_profile_by_session_token',
+-      { p_share_token: shareToken, p_client_ip: '' },
+-    );
+-    if (error) throw mapStatus(Number(error.code), error.message);
+-    if (!data) throw new FetchResultsError('not_found');
+-    return {
+-      profile: data as Profile,
+-      session: { id: sessionId, status: 'completed' },
+-    };
+-  }
+-
+-  const { data, error } = await client.rpc('get_results_by_session', {
+-    p_session_id: sessionId,
+-  });
+-  if (error) throw mapStatus(Number(error.code), error.message);
+-  const payload = data as { profile?: Profile; session?: ResultsSession } | null;
+-  if (payload?.profile && payload.session) return payload as FetchResultsResponse;
+-  throw new FetchResultsError('unknown', 'invalid response');
++  const allowLegacy =
++    import.meta.env?.VITE_ALLOW_LEGACY_RESULTS === 'true' ||
++    (typeof process !== 'undefined' && process.env.VITE_ALLOW_LEGACY_RESULTS === 'true');
++
++  const rpcName =
++    shareToken ? 'get_results_by_session'
++    : allowLegacy ? 'get_results_by_session_legacy'
++    : 'get_results_by_session';
++
++  const params: Record<string, string | undefined> = { session_id: sessionId };
++  if (shareToken) params.t = shareToken;
++
++  const { data, error } = await client.rpc(rpcName, params);
++  if (error) {
++    // PGRST116 => "No rows found" (treat as 404)
++    const status = (error as any)?.code === 'PGRST116' ? 404 : Number((error as any)?.code) || 500;
++    throw mapStatus(status, (error as any).message);
++  }
++  const payload = data as { profile?: Profile; session?: ResultsSession } | null;
++  if (payload?.profile && payload.session) return payload as FetchResultsResponse;
++  throw new FetchResultsError('unknown', 'invalid response');
+ }
+ 
+ async function executeWithRetry<T>(
+   fn: () => Promise<T>,
+   controller: AbortController,
+ ): Promise<T> {
+   let attempt = 0;
+   while (true) { // eslint-disable-line no-constant-condition
+     try {
+       if (controller.signal.aborted) throw new FetchResultsError('transient', 'aborted');
+       return await fn();
+     } catch (e) {
+       const mapped = mapUnknown(e);
+       if (mapped.kind === 'transient' && attempt < 2) {
+         await new Promise((r) => setTimeout(r, backoff(attempt)));
+         attempt++;
+         continue;
+       }
+       throw mapped;
+     }
+   }
+ }
+ 
+ export async function fetchResultsBySession(
+   { sessionId, shareToken }: { sessionId: string; shareToken?: string },
+   client: SupabaseClient = supabase,
+ ): Promise<FetchResultsResponse> {
+   const key = `${sessionId}|${shareToken ?? ''}`;
+   const existing = inFlight.get(key);
+   if (existing) return existing.promise;
+ 
+   const controller = new AbortController();
+   const promise = (async () => {
+     try {
+       return await executeWithRetry(
+         () => rpcCall(client, sessionId, shareToken),
+         controller
+       );
+     } finally {
+       inFlight.delete(key);
+     }
+   })();
+ 
+   inFlight.set(key, { promise, controller });
+   return promise;
+ }
+ 
+ // Optional: let callers proactively cancel a specific in-flight call
+ export function cancelFetchResults(sessionId: string, shareToken?: string) {
+   const key = `${sessionId}|${shareToken ?? ''}`;
+   const entry = inFlight.get(key);
+   if (entry) entry.controller.abort();
+ }