--- conflicted
+++ resolved
@@ -1,4 +1,6 @@
 import { supabase } from '@/lib/supabase/client';
+
+// ---- Live feed -------------------------------------------------------------
 
 export type LiveRow = {
   created_at: string;
@@ -9,15 +11,16 @@
 };
 
 export async function fetchLiveAssessments(): Promise<LiveRow[]> {
-  const { data, error } = await supabase.rpc<LiveRow>('get_live_assessments');
+  const { data, error } = await supabase.rpc('get_live_assessments');
   if (error) throw error;
   return (data ?? []) as LiveRow[];
 }
 
-<<<<<<< HEAD
+// ---- Evidence KPIs ---------------------------------------------------------
+
 export type EvidenceKpis = {
   id: number;
-  updated_at: string;
+  updated_at: string | null;
   pairs_n: number | null;
   median_days_apart: number | null;
   type_stability_pct: number | null;
@@ -27,61 +30,49 @@
   mai_overall: number | null;
 };
 
-export async function fetchEvidenceKpis() {
+export async function fetchEvidenceKpis(): Promise<EvidenceKpis | null> {
+  // Prefer RPC if you created `get_evidence_kpis()`
+  const rpc = await supabase.rpc('get_evidence_kpis');
+  if (!rpc.error) return rpc.data as EvidenceKpis | null;
+
+  // Fallback: direct table read (id = 1 singleton)
   const { data, error } = await supabase
     .from('evidence_kpis')
     .select('*')
     .eq('id', 1)
-    .single();
+    .maybeSingle();
   if (error) throw error;
-  return data as EvidenceKpis;
+  return data as EvidenceKpis | null;
 }
 
-// Dashboard snapshot used by DashboardPreview
-export async function fetchDashboardSnapshot(statDate?: string) {
-  const q = supabase.from('dashboard_statistics').select('*');
-  const { data, error } = statDate
-    ? await q.eq('stat_date', statDate).maybeSingle()
-    : await q.order('stat_date', { ascending: false }).limit(1).maybeSingle();
+// ---- Dashboard snapshot ----------------------------------------------------
+
+export async function fetchDashboardSnapshot() {
+  // Prefer view that always returns the latest snapshot
+  const { data, error } = await supabase
+    .from('dashboard_statistics_latest')
+    .select('*')
+    .maybeSingle();
   if (error) throw error;
   return data;
 }
 
-// Optional: trigger server-side refreshes from the UI buttons
+// ---- Manual refresh actions (buttons) --------------------------------------
+
 export async function refreshDashboardStats() {
-  // Edge Function wrapper that runs SELECT update_dashboard_statistics()
-  const { data, error } = await supabase.functions.invoke('refresh-dashboard', {
-    body: {},
-  });
-  if (error) throw error;
-  return data;
+  // Try Edge Function wrapper first (if present)…
+  const ef = await supabase.functions.invoke('refresh-dashboard', { body: {} });
+  if (!ef.error) return ef.data ?? { ok: true };
+
+  // …fallback to SQL RPC if you exposed it
+  const rpc = await supabase.rpc('update_dashboard_statistics');
+  if (rpc.error) throw rpc.error;
+  return rpc.data;
 }
 
 export async function refreshEvidenceKpis() {
-  // If you made an edge function; otherwise call SQL via RPC if you exposed one
-  const { data, error } = await supabase.functions.invoke('refresh_evidence_kpis', {
-    body: {},
-  });
-=======
-export async function fetchDashboardStats(supabase: any) {
-  // optional warm
-  await supabase.rpc('update_dashboard_statistics').catch(() => {});
-  const { data, error } = await supabase
-    .from('dashboard_statistics')
-    .select('*')
-    .order('stat_date', { ascending: false })
-    .limit(1)
-    .maybeSingle();
-  if (error) throw error;
-  return data ?? null;
-}
-
-export async function fetchEvidenceKpis(supabase: any) {
-  const { data, error } = await supabase
-    .from('evidence_kpis')
-    .select('*')
-    .single();
->>>>>>> ef05362e
+  // Call the SQL function you created: refresh_evidence_kpis()
+  const { data, error } = await supabase.rpc('refresh_evidence_kpis');
   if (error) throw error;
   return data;
 }