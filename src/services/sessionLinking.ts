import { SupabaseClient } from '@supabase/supabase-js';

export type LinkSessionsResult =
  | { ok: true; linked: number }
  | { ok: false; error: unknown };

export async function linkSessionsToUser(
  client: SupabaseClient,
  email: string,
  userId: string,
): Promise<LinkSessionsResult> {
  try {
    const { data: sessions, error: fetchError } = await client
      .from('assessment_sessions')
      .select('id')
      .eq('email', email)
      .is('user_id', null);

    if (fetchError) {
      return { ok: false, error: fetchError };
    }

    if (!sessions || sessions.length === 0) {
      return { ok: true, linked: 0 };
    }

    const ids = sessions.map((s: { id: string }) => s.id);
    const { error: updateError } = await client
      .from('assessment_sessions')
      .update({ user_id: userId, updated_at: new Date().toISOString() })
      .in('id', ids);

    if (updateError) {
      return { ok: false, error: updateError };
    }

    return { ok: true, linked: ids.length };
  } catch (error) {
    return { ok: false, error };
  }
}

export type LinkSessionResult =
  | { ok: true }
  | { ok: false; error: unknown };

export async function linkSessionToAccount(
  client: SupabaseClient,
  sessionId: string,
  userId: string,
  email?: string,
): Promise<LinkSessionResult> {
  try {
<<<<<<< HEAD
    const { data, error } = await client.functions.invoke(
      'link_session_to_account',
      {
        body: { session_id: sessionId, user_id: userId, email },
      },
    );

    if (error || !data?.success) {
      return { ok: false, error: error ?? data?.error };
=======
    const { error } = await client
      .from('assessment_sessions')
      .update({
        user_id: userId,
        email: email ?? null,
        updated_at: new Date().toISOString(),
      })
      .eq('id', sessionId)
      .is('user_id', null);

    if (error) {
      return { ok: false, error };
>>>>>>> fcbcbeb6
    }

    return { ok: true };
  } catch (error) {
    return { ok: false, error };
  }
}
<|MERGE_RESOLUTION|>--- conflicted
+++ resolved
@@ -51,18 +51,32 @@
   email?: string,
 ): Promise<LinkSessionResult> {
   try {
-<<<<<<< HEAD
-    const { data, error } = await client.functions.invoke(
-      'link_session_to_account',
-      {
-        body: { session_id: sessionId, user_id: userId, email },
-      },
-    );
+    // 1) Prefer Edge Function (handles RLS/validation server-side)
+    try {
+      const { data, error } = await client.functions.invoke(
+        'link_session_to_account',
+        { body: { session_id: sessionId, user_id: userId, email } },
+      );
 
-    if (error || !data?.success) {
-      return { ok: false, error: error ?? data?.error };
-=======
-    const { error } = await client
+      // Success
+      if (!error && (data as any)?.success) {
+        return { ok: true };
+      }
+      // Function ran but reported failure
+      if (!error && (data as any) && (data as any).success === false) {
+        return { ok: false, error: (data as any).error };
+      }
+      // If error is not "missing function" (404), surface it
+      if (error && (error as any).status && (error as any).status !== 404) {
+        return { ok: false, error };
+      }
+      // Otherwise fall through to DB update
+    } catch {
+      // SDK/network exception → try fallback
+    }
+
+    // 2) Fallback: direct update (works in dev or when RLS permits)
+    const { error: updateError } = await client
       .from('assessment_sessions')
       .update({
         user_id: userId,
@@ -72,13 +86,11 @@
       .eq('id', sessionId)
       .is('user_id', null);
 
-    if (error) {
-      return { ok: false, error };
->>>>>>> fcbcbeb6
+    if (updateError) {
+      return { ok: false, error: updateError };
     }
-
     return { ok: true };
   } catch (error) {
     return { ok: false, error };
   }
-}
+}