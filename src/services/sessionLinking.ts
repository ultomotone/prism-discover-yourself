import { SupabaseClient } from '@supabase/supabase-js';

export type LinkSessionsResult =
  | { ok: true; linked: number }
  | { ok: false; error: unknown };

export async function linkSessionsToUser(
  client: SupabaseClient,
  email: string,
  userId: string,
): Promise<LinkSessionsResult> {
  try {
    const { data: sessions, error: fetchError } = await client
      .from('assessment_sessions')
      .select('id')
      .eq('email', email)
      .is('user_id', null);

    if (fetchError) {
      return { ok: false, error: fetchError };
    }

    if (!sessions || sessions.length === 0) {
      return { ok: true, linked: 0 };
    }

    const ids = sessions.map((s: { id: string }) => s.id);
    const { error: updateError } = await client
      .from('assessment_sessions')
      .update({ user_id: userId, updated_at: new Date().toISOString() })
      .in('id', ids);

    if (updateError) {
      return { ok: false, error: updateError };
    }

    return { ok: true, linked: ids.length };
  } catch (error) {
    return { ok: false, error };
  }
}

export type LinkSessionResult =
  | { ok: true }
  | { ok: false; error: unknown };

export async function linkSessionToAccount(
  client: SupabaseClient,
  sessionId: string,
  userId: string,
  email?: string,
): Promise<LinkSessionResult> {
  try {
<<<<<<< HEAD
    const { data, error } = await client.functions.invoke(
      'link_session_to_account',
      {
        body: { session_id: sessionId, user_id: userId, email },
      },
    );

    if (error || !data?.success) {
      return { ok: false, error: error ?? data?.error };
    }

=======
    // 1) Prefer Edge Function (handles RLS/validation server-side)
    try {
      const { data, error } = await client.functions.invoke(
        'link_session_to_account',
        { body: { session_id: sessionId, user_id: userId, email } },
      );

      // Success
      if (!error && (data as any)?.success) {
        return { ok: true };
      }
      // Function ran but reported failure
      if (!error && (data as any) && (data as any).success === false) {
        return { ok: false, error: (data as any).error };
      }
      // If error is not "missing function" (404), surface it
      if (error && (error as any).status && (error as any).status !== 404) {
        return { ok: false, error };
      }
      // Otherwise fall through to DB update
    } catch {
      // SDK/network exception → try fallback
    }

    // 2) Fallback: direct update (works in dev or when RLS permits)
    const { error: updateError } = await client
      .from('assessment_sessions')
      .update({
        user_id: userId,
        email: email ?? null,
        updated_at: new Date().toISOString(),
      })
      .eq('id', sessionId)
      .is('user_id', null);

    if (updateError) {
      return { ok: false, error: updateError };
    }
>>>>>>> 4dee629c
    return { ok: true };
  } catch (error) {
    return { ok: false, error };
  }
<<<<<<< HEAD
}


export function getSessionResumePath(sessionId: string): string {
  return `/continue/${sessionId}`;
=======
>>>>>>> 4dee629c
}<|MERGE_RESOLUTION|>--- conflicted
+++ resolved
@@ -16,13 +16,8 @@
       .eq('email', email)
       .is('user_id', null);
 
-    if (fetchError) {
-      return { ok: false, error: fetchError };
-    }
-
-    if (!sessions || sessions.length === 0) {
-      return { ok: true, linked: 0 };
-    }
+    if (fetchError) return { ok: false, error: fetchError };
+    if (!sessions || sessions.length === 0) return { ok: true, linked: 0 };
 
     const ids = sessions.map((s: { id: string }) => s.id);
     const { error: updateError } = await client
@@ -30,9 +25,7 @@
       .update({ user_id: userId, updated_at: new Date().toISOString() })
       .in('id', ids);
 
-    if (updateError) {
-      return { ok: false, error: updateError };
-    }
+    if (updateError) return { ok: false, error: updateError };
 
     return { ok: true, linked: ids.length };
   } catch (error) {
@@ -40,9 +33,7 @@
   }
 }
 
-export type LinkSessionResult =
-  | { ok: true }
-  | { ok: false; error: unknown };
+export type LinkSessionResult = { ok: true } | { ok: false; error: unknown };
 
 export async function linkSessionToAccount(
   client: SupabaseClient,
@@ -51,44 +42,25 @@
   email?: string,
 ): Promise<LinkSessionResult> {
   try {
-<<<<<<< HEAD
-    const { data, error } = await client.functions.invoke(
-      'link_session_to_account',
-      {
-        body: { session_id: sessionId, user_id: userId, email },
-      },
-    );
-
-    if (error || !data?.success) {
-      return { ok: false, error: error ?? data?.error };
-    }
-
-=======
-    // 1) Prefer Edge Function (handles RLS/validation server-side)
+    // 1. Try edge function first
     try {
       const { data, error } = await client.functions.invoke(
         'link_session_to_account',
-        { body: { session_id: sessionId, user_id: userId, email } },
+        {
+          body: { session_id: sessionId, user_id: userId, email },
+        }
       );
 
-      // Success
-      if (!error && (data as any)?.success) {
-        return { ok: true };
-      }
-      // Function ran but reported failure
-      if (!error && (data as any) && (data as any).success === false) {
-        return { ok: false, error: (data as any).error };
-      }
-      // If error is not "missing function" (404), surface it
-      if (error && (error as any).status && (error as any).status !== 404) {
+      if (!error && data?.success) return { ok: true };
+      if (!error && data?.success === false)
+        return { ok: false, error: data.error };
+      if (error?.status && error.status !== 404)
         return { ok: false, error };
-      }
-      // Otherwise fall through to DB update
     } catch {
-      // SDK/network exception → try fallback
+      // fall through
     }
 
-    // 2) Fallback: direct update (works in dev or when RLS permits)
+    // 2. Fallback: direct update
     const { error: updateError } = await client
       .from('assessment_sessions')
       .update({
@@ -99,20 +71,13 @@
       .eq('id', sessionId)
       .is('user_id', null);
 
-    if (updateError) {
-      return { ok: false, error: updateError };
-    }
->>>>>>> 4dee629c
+    if (updateError) return { ok: false, error: updateError };
     return { ok: true };
   } catch (error) {
     return { ok: false, error };
   }
-<<<<<<< HEAD
 }
-
 
 export function getSessionResumePath(sessionId: string): string {
   return `/continue/${sessionId}`;
-=======
->>>>>>> 4dee629c
 }