--- conflicted
+++ resolved
@@ -1,28 +1,27 @@
-# Welcome to your Lovable project
+Welcome to your Lovable project
+Project info
 
-## Project info
+URL: https://lovable.dev/projects/de95f929-2a16-4b73-9441-1460cd22bde1
 
-**URL**: https://lovable.dev/projects/de95f929-2a16-4b73-9441-1460cd22bde1
-
-## How can I edit this code?
+How can I edit this code?
 
 There are several ways of editing your application.
 
-**Use Lovable**
+Use Lovable
 
-Simply visit the [Lovable Project](https://lovable.dev/projects/de95f929-2a16-4b73-9441-1460cd22bde1) and start prompting.
+Simply visit the Lovable Project
+ and start prompting.
 
 Changes made via Lovable will be committed automatically to this repo.
 
-**Use your preferred IDE**
+Use your preferred IDE
 
 If you want to work locally using your own IDE, you can clone this repo and push changes. Pushed changes will also be reflected in Lovable.
 
-The only requirement is having Node.js & npm installed - [install with nvm](https://github.com/nvm-sh/nvm#installing-and-updating)
+The only requirement is having Node.js & npm installed - install with nvm
 
 Follow these steps:
 
-```sh
 # Step 1: Clone the repository using the project's Git URL.
 git clone <YOUR_GIT_URL>
 
@@ -34,49 +33,59 @@
 
 # Step 4: Start the development server with auto-reloading and an instant preview.
 npm run dev
-```
 
-**Edit a file directly in GitHub**
 
-- Navigate to the desired file(s).
-- Click the "Edit" button (pencil icon) at the top right of the file view.
-- Make your changes and commit the changes.
+Edit a file directly in GitHub
 
-**Use GitHub Codespaces**
+Navigate to the desired file(s).
 
-- Navigate to the main page of your repository.
-- Click on the "Code" button (green button) near the top right.
-- Select the "Codespaces" tab.
-- Click on "New codespace" to launch a new Codespace environment.
-- Edit files directly within the Codespace and commit and push your changes once you're done.
+Click the "Edit" button (pencil icon) at the top right of the file view.
 
-## What technologies are used for this project?
+Make your changes and commit the changes.
+
+Use GitHub Codespaces
+
+Navigate to the main page of your repository.
+
+Click on the "Code" button (green button) near the top right.
+
+Select the "Codespaces" tab.
+
+Click on "New codespace" to launch a new Codespace environment.
+
+Edit files directly within the Codespace and commit and push your changes once you're done.
+
+What technologies are used for this project?
 
 This project is built with:
 
-- Vite
-- TypeScript
-- React
-- shadcn-ui
-- Tailwind CSS
+Vite
 
-## How can I deploy this project?
+TypeScript
 
-Simply open [Lovable](https://lovable.dev/projects/de95f929-2a16-4b73-9441-1460cd22bde1) and click on Share -> Publish.
+React
 
-## Can I connect a custom domain to my Lovable project?
+shadcn-ui
+
+Tailwind CSS
+
+How can I deploy this project?
+
+Simply open Lovable
+ and click on Share -> Publish.
+
+Can I connect a custom domain to my Lovable project?
 
 Yes, you can!
 
 To connect a domain, navigate to Project > Settings > Domains and click Connect Domain.
 
-Read more here: [Setting up a custom domain](https://docs.lovable.dev/tips-tricks/custom-domain#step-by-step-guide)
+Read more here: Setting up a custom domain
 
-## Preflight
+Preflight
 
 To run the preflight checks locally:
 
-```sh
 cp .env.example .env.local
 # fill in values
 npm i
@@ -85,72 +94,72 @@
 npm run verify:sql
 npm run verify:functions
 npm run verify:smoke
-```
 
-## Environment
+Environment
 
-Local `.env` needs:
+Local .env needs:
 
-```
 SUPABASE_URL=
 SUPABASE_ANON_KEY=
 SMOKE_SESSION_ID=
 SMOKE_SHARE_TOKEN=
 RESULTS_BASE_URL=
-```
 
-If your host doesn't support env vars, set values in `index.html` via `window.__APP_CONFIG__`.
 
-`VITE_ALLOW_LEGACY_RESULTS` defaults to `false`; set it to `true` in a staging environment to verify the legacy results fallback.
+If your host doesn't support env vars, set values in index.html via window.__APP_CONFIG__.
+
+VITE_ALLOW_LEGACY_RESULTS defaults to false; set it to true in a staging environment to verify the legacy results fallback.
 
 For staging deployments also:
 
-- Point `VITE_SUPABASE_URL` and `VITE_SUPABASE_ANON_KEY` at the staging project.
-- Set `RESULTS_BASE_URL` to your staging domain so links in emails and callbacks resolve correctly.
+Point VITE_SUPABASE_URL and VITE_SUPABASE_ANON_KEY at the staging project.
 
-<<<<<<< HEAD
-### Staging Cutover
+Set RESULTS_BASE_URL to your staging domain so links in emails and callbacks resolve correctly.
+
+Staging Cutover
 
 Set these environment variables on your staging host:
 
-- `VITE_SUPABASE_URL`
-- `VITE_SUPABASE_ANON_KEY`
-- `RESULTS_BASE_URL`
-- `VITE_ALLOW_LEGACY_RESULTS` (use `true` only when rehearsing the legacy fallback)
+VITE_SUPABASE_URL
+
+VITE_SUPABASE_ANON_KEY
+
+RESULTS_BASE_URL
+
+VITE_ALLOW_LEGACY_RESULTS (use true only when rehearsing the legacy fallback)
 
 Smoke test staging after deploy:
 
-1. Complete an assessment and follow the redirect to `/results/<session_id>?t=<token>` in an incognito window (token path).
-2. Sign in as the owner and open `/results/<session_id>` without a token (owner path).
-3. Temporarily set `VITE_ALLOW_LEGACY_RESULTS=true` and open an older tokenless link to confirm the legacy path still works; set it back to `false` when done.
+Complete an assessment and follow the redirect to /results/<session_id>?t=<token> in an incognito window (token path).
 
-### Backfill & Lockdown
+Sign in as the owner and open /results/<session_id> without a token (owner path).
 
-- Run SQL to generate `share_token` for all existing rows in `profiles` and `assessment_sessions`.
-- Enable row level security and revoke direct table grants; expose read access via token RPCs only.
-- Once staging is verified, set `VITE_ALLOW_LEGACY_RESULTS=false` so tokenless links fail with a friendly error.
+Temporarily set VITE_ALLOW_LEGACY_RESULTS=true and open an older tokenless link to confirm the legacy path still works; set it back to false when done.
 
-=======
->>>>>>> 8fa62735
-## Lovable deploy
+Backfill & Lockdown
 
-Set your Supabase values in `index.html` → `window.__APP_CONFIG__`:
+Run SQL to generate share_token for all existing rows in profiles and assessment_sessions.
 
-```
+Enable row level security and revoke direct table grants; expose read access via token RPCs only.
+
+Once staging is verified, set VITE_ALLOW_LEGACY_RESULTS=false so tokenless links fail with a friendly error.
+
+Lovable deploy
+
+Set your Supabase values in index.html → window.__APP_CONFIG__:
+
 SUPABASE_URL: https://YOUR-PROJECT.supabase.co
 SUPABASE_ANON_KEY: (Supabase "anon" key)
-```
+
 
 Only use the publishable (anon) key; never embed the service role key.
 
 Redeploy.
 
-## Smoke test
+Smoke test
 
 To call the deployed edge function locally:
 
-```sh
 cp .env.example .env.local
 # fill in SUPABASE_URL, SUPABASE_ANON_KEY, SMOKE_SESSION_ID, SMOKE_SHARE_TOKEN
-npm run verify:smoke
-```
+npm run verify:smoke